#### MATPLOTLIBRC FORMAT

## This is a sample matplotlib configuration file - you can find a copy
## of it on your system in
## site-packages/matplotlib/mpl-data/matplotlibrc.  If you edit it
## there, please note that it will be overwritten in your next install.
## If you want to keep a permanent local copy that will not be
## overwritten, place it in the following location:
## unix/linux:
##      $HOME/.config/matplotlib/matplotlibrc or
##      $XDG_CONFIG_HOME/matplotlib/matplotlibrc (if $XDG_CONFIG_HOME is set)
## other platforms:
##      $HOME/.matplotlib/matplotlibrc
##
## See http://matplotlib.org/users/customizing.html#the-matplotlibrc-file for
## more details on the paths which are checked for the configuration file.
##
## This file is best viewed in a editor which supports python mode
## syntax highlighting. Blank lines, or lines starting with a comment
## symbol, are ignored, as are trailing comments.  Other lines must
## have the format
##     key : val ## optional comment
##
## Colors: for the color values below, you can either use - a
## matplotlib color string, such as r, k, or b - an rgb tuple, such as
## (1.0, 0.5, 0.0) - a hex string, such as ff00ff - a scalar
## grayscale intensity such as 0.75 - a legal html color name, e.g., red,
## blue, darkslategray

##### CONFIGURATION BEGINS HERE

<<<<<<< HEAD
## The default backend; one of GTK3Agg GTK3Cairo MacOSX Qt4Agg Qt5Agg TkAgg
## WX WXAgg Agg Cairo PS PDF SVG Template.
=======
## The default backend; one of GTK GTKAgg GTKCairo GTK3Agg GTK3Cairo
## MacOSX Qt4Agg Qt5Agg TkAgg WX WXAgg Agg Cairo GDK PS PDF SVG
## Template.
>>>>>>> 3dd8f184
## You can also deploy your own backend outside of matplotlib by
## referring to the module name (which must be in the PYTHONPATH) as
## 'module://my_backend'.
##
## If you omit this parameter, it will always default to "Agg", which is a
## non-interactive backend.
backend      : $TEMPLATE_BACKEND

## Note that this can be overridden by the environment variable
## QT_API used by Enthought Tool Suite (ETS); valid values are
## "pyqt" and "pyside".  The "pyqt" setting has the side effect of
## forcing the use of Version 2 API for QString and QVariant.

## The port to use for the web server in the WebAgg backend.
#webagg.port : 8988

## The address on which the WebAgg web server should be reachable
#webagg.address : 127.0.0.1

## If webagg.port is unavailable, a number of other random ports will
## be tried until one that is available is found.
#webagg.port_retries : 50

## When True, open the webbrowser to the plot that is shown
#webagg.open_in_browser : True

## if you are running pyplot inside a GUI and your backend choice
## conflicts, we will automatically try to find a compatible one for
## you if backend_fallback is True
#backend_fallback: True

#interactive  : False
#toolbar      : toolbar2   ## None | toolbar2  ("classic" is deprecated)
#timezone     : UTC        ## a pytz timezone string, e.g., US/Central or Europe/Paris

## Where your matplotlib data lives if you installed to a non-default
## location.  This is where the matplotlib fonts, bitmaps, etc reside
#datapath : /home/jdhunter/mpldata


#### LINES
## See http://matplotlib.org/api/artist_api.html#module-matplotlib.lines for more
## information on line properties.
#lines.linewidth   : 1.5     ## line width in points
#lines.linestyle   : -       ## solid line
#lines.color       : C0      ## has no affect on plot(); see axes.prop_cycle
#lines.marker      : None    ## the default marker
#lines.markeredgewidth  : 1.0     ## the line width around the marker symbol
#lines.markersize  : 6            ## markersize, in points
#lines.dash_joinstyle : round        ## miter|round|bevel
#lines.dash_capstyle : butt          ## butt|round|projecting
#lines.solid_joinstyle : round       ## miter|round|bevel
#lines.solid_capstyle : projecting   ## butt|round|projecting
#lines.antialiased : True         ## render lines in antialiased (no jaggies)

## The three standard dash patterns.  These are scaled by the linewidth.
#lines.dashed_pattern : 3.7, 1.6
#lines.dashdot_pattern : 6.4, 1.6, 1, 1.6
#lines.dotted_pattern : 1, 1.65
#lines.scale_dashes : True

#markers.fillstyle: full ## full|left|right|bottom|top|none

#### PATCHES
## Patches are graphical objects that fill 2D space, like polygons or
## circles.  See
## http://matplotlib.org/api/artist_api.html#module-matplotlib.patches
## information on patch properties
#patch.linewidth        : 1        ## edge width in points.
#patch.facecolor        : C0
#patch.edgecolor        : k       ## if forced, or patch is not filled
#patch.force_edgecolor  : False   ## True to always use edgecolor
#patch.antialiased      : True    ## render patches in antialiased (no jaggies)

#### HATCHES
#hatch.color     : k
#hatch.linewidth : 1.0

#### Boxplot
#boxplot.notch       : False
#boxplot.vertical    : True
#boxplot.whiskers    : 1.5
#boxplot.bootstrap   : None
#boxplot.patchartist : False
#boxplot.showmeans   : False
#boxplot.showcaps    : True
#boxplot.showbox     : True
#boxplot.showfliers  : True
#boxplot.meanline    : False

#boxplot.flierprops.color           : k
#boxplot.flierprops.marker          : o
#boxplot.flierprops.markerfacecolor : none
#boxplot.flierprops.markeredgecolor : k
#boxplot.flierprops.markersize      : 6
#boxplot.flierprops.linestyle       : none
#boxplot.flierprops.linewidth       : 1.0

#boxplot.boxprops.color     : k
#boxplot.boxprops.linewidth : 1.0
#boxplot.boxprops.linestyle : -

#boxplot.whiskerprops.color     : k
#boxplot.whiskerprops.linewidth : 1.0
#boxplot.whiskerprops.linestyle : -

#boxplot.capprops.color     : k
#boxplot.capprops.linewidth : 1.0
#boxplot.capprops.linestyle : -

#boxplot.medianprops.color     : C1
#boxplot.medianprops.linewidth : 1.0
#boxplot.medianprops.linestyle : -

#boxplot.meanprops.color           : C2
#boxplot.meanprops.marker          : ^
#boxplot.meanprops.markerfacecolor : C2
#boxplot.meanprops.markeredgecolor : C2
#boxplot.meanprops.markersize      :  6
#boxplot.meanprops.linestyle       : --
#boxplot.meanprops.linewidth       : 1.0


#### FONT

## font properties used by text.Text.  See
## http://matplotlib.org/api/font_manager_api.html for more
## information on font properties.  The 6 font properties used for font
## matching are given below with their default values.
##
## The font.family property has five values: 'serif' (e.g., Times),
## 'sans-serif' (e.g., Helvetica), 'cursive' (e.g., Zapf-Chancery),
## 'fantasy' (e.g., Western), and 'monospace' (e.g., Courier).  Each of
## these font families has a default list of font names in decreasing
## order of priority associated with them.  When text.usetex is False,
## font.family may also be one or more concrete font names.
##
## The font.style property has three values: normal (or roman), italic
## or oblique.  The oblique style will be used for italic, if it is not
## present.
##
## The font.variant property has two values: normal or small-caps.  For
## TrueType fonts, which are scalable fonts, small-caps is equivalent
## to using a font size of 'smaller', or about 83%% of the current font
## size.
##
## The font.weight property has effectively 13 values: normal, bold,
## bolder, lighter, 100, 200, 300, ..., 900.  Normal is the same as
## 400, and bold is 700.  bolder and lighter are relative values with
## respect to the current weight.
##
## The font.stretch property has 11 values: ultra-condensed,
## extra-condensed, condensed, semi-condensed, normal, semi-expanded,
## expanded, extra-expanded, ultra-expanded, wider, and narrower.  This
## property is not currently implemented.
##
## The font.size property is the default font size for text, given in pts.
## 10 pt is the standard value.

#font.family         : sans-serif
#font.style          : normal
#font.variant        : normal
#font.weight         : normal
#font.stretch        : normal
## note that font.size controls default text sizes.  To configure
## special text sizes tick labels, axes, labels, title, etc, see the rc
## settings for axes and ticks. Special text sizes can be defined
## relative to font.size, using the following values: xx-small, x-small,
## small, medium, large, x-large, xx-large, larger, or smaller
#font.size           : 10.0
#font.serif          : DejaVu Serif, Bitstream Vera Serif, Computer Modern Roman, New Century Schoolbook, Century Schoolbook L, Utopia, ITC Bookman, Bookman, Nimbus Roman No9 L, Times New Roman, Times, Palatino, Charter, serif
#font.sans-serif     : DejaVu Sans, Bitstream Vera Sans, Computer Modern Sans Serif, Lucida Grande, Verdana, Geneva, Lucid, Arial, Helvetica, Avant Garde, sans-serif
#font.cursive        : Apple Chancery, Textile, Zapf Chancery, Sand, Script MT, Felipa, cursive
#font.fantasy        : Comic Sans MS, Chicago, Charcoal, ImpactWestern, Humor Sans, xkcd, fantasy
#font.monospace      : DejaVu Sans Mono, Bitstream Vera Sans Mono, Computer Modern Typewriter, Andale Mono, Nimbus Mono L, Courier New, Courier, Fixed, Terminal, monospace

#### TEXT
## text properties used by text.Text.  See
## http://matplotlib.org/api/artist_api.html#module-matplotlib.text for more
## information on text properties
#text.color          : k

#### LaTeX customizations. See http://wiki.scipy.org/Cookbook/Matplotlib/UsingTex
#text.usetex         : False  ## use latex for all text handling. The following fonts
                              ## are supported through the usual rc parameter settings:
                              ## new century schoolbook, bookman, times, palatino,
                              ## zapf chancery, charter, serif, sans-serif, helvetica,
                              ## avant garde, courier, monospace, computer modern roman,
                              ## computer modern sans serif, computer modern typewriter
                              ## If another font is desired which can loaded using the
                              ## LaTeX \usepackage command, please inquire at the
                              ## matplotlib mailing list
#text.latex.unicode : False ## use "ucs" and "inputenc" LaTeX packages for handling
                            ## unicode strings.
#text.latex.preamble :      ## IMPROPER USE OF THIS FEATURE WILL LEAD TO LATEX FAILURES
                            ## AND IS THEREFORE UNSUPPORTED. PLEASE DO NOT ASK FOR HELP
                            ## IF THIS FEATURE DOES NOT DO WHAT YOU EXPECT IT TO.
                            ## preamble is a comma separated list of LaTeX statements
                            ## that are included in the LaTeX document preamble.
                            ## An example:
                            ## text.latex.preamble : \usepackage{bm},\usepackage{euler}
                            ## The following packages are always loaded with usetex, so
                            ## beware of package collisions: color, geometry, graphicx,
                            ## type1cm, textcomp. Adobe Postscript (PSSNFS) font packages
                            ## may also be loaded, depending on your font settings
#text.latex.preview : False

#text.hinting : auto   ## May be one of the following:
                       ##   none: Perform no hinting
                       ##   auto: Use FreeType's autohinter
                       ##   native: Use the hinting information in the
                       #              font file, if available, and if your
                       #              FreeType library supports it
                       ##   either: Use the native hinting information,
                       #              or the autohinter if none is available.
                       ## For backward compatibility, this value may also be
                       ## True === 'auto' or False === 'none'.
#text.hinting_factor : 8 ## Specifies the amount of softness for hinting in the
                         ## horizontal direction.  A value of 1 will hint to full
                         ## pixels.  A value of 2 will hint to half pixels etc.
#text.antialiased : True ## If True (default), the text will be antialiased.
                         ## This only affects the Agg backend.

## The following settings allow you to select the fonts in math mode.
## They map from a TeX font name to a fontconfig font pattern.
## These settings are only used if mathtext.fontset is 'custom'.
## Note that this "custom" mode is unsupported and may go away in the
## future.
#mathtext.cal : cursive
#mathtext.rm  : sans
#mathtext.tt  : monospace
#mathtext.it  : sans:italic
#mathtext.bf  : sans:bold
#mathtext.sf  : sans
#mathtext.fontset : dejavusans ## Should be 'dejavusans' (default),
                               ## 'dejavuserif', 'cm' (Computer Modern), 'stix',
                               ## 'stixsans' or 'custom'
#mathtext.fallback_to_cm : True  ## When True, use symbols from the Computer Modern
                                 ## fonts when a symbol can not be found in one of
                                 ## the custom math fonts.
#mathtext.default : it ## The default font to use for math.
                       ## Can be any of the LaTeX font names, including
                       ## the special name "regular" for the same font
                       ## used in regular text.

#### AXES
## default face and edge color, default tick sizes,
## default fontsizes for ticklabels, and so on.  See
## http://matplotlib.org/api/axes_api.html#module-matplotlib.axes
#axes.facecolor      : w       ## axes background color
#axes.edgecolor      : k       ## axes edge color
#axes.linewidth      : 0.8     ## edge linewidth
#axes.grid           : False   ## display grid or not
#axes.grid.axis      : both    ## which axis the grid should apply to
#axes.grid.which     : major   ## gridlines at major, minor or both ticks
#axes.titlesize      : large   ## fontsize of the axes title
#axes.titleweight    : normal  ## font weight of title
#axes.titlepad       : 6.0     ## pad between axes and title in points
#axes.labelsize      : medium  ## fontsize of the x any y labels
#axes.labelpad       : 4.0     ## space between label and axis
#axes.labelweight    : normal  ## weight of the x and y labels
#axes.labelcolor     : k
#axes.axisbelow      : line    ## draw axis gridlines and ticks below
                               ## patches (True); above patches but below
                               ## lines ('line'); or above all (False)
#axes.formatter.limits : -7, 7 ## use scientific notation if log10
                               ## of the axis range is smaller than the
                               ## first or larger than the second
#axes.formatter.use_locale : False ## When True, format tick labels
                                   ## according to the user's locale.
                                   ## For example, use ',' as a decimal
                                   ## separator in the fr_FR locale.
#axes.formatter.use_mathtext : False ## When True, use mathtext for scientific
                                     ## notation.
#axes.formatter.min_exponent: 0 ## minimum exponent to format in scientific notation
#axes.formatter.useoffset      : True    ## If True, the tick label formatter
                                         ## will default to labeling ticks relative
                                         ## to an offset when the data range is
                                         ## small compared to the minimum absolute
                                         ## value of the data.
#axes.formatter.offset_threshold : 4     ## When useoffset is True, the offset
                                         ## will be used when it can remove
                                         ## at least this number of significant
                                         ## digits from tick labels.
#axes.spines.left   : True   ## display axis spines
#axes.spines.bottom : True
#axes.spines.top    : True
#axes.spines.right  : True
#axes.unicode_minus  : True    ## use unicode for the minus symbol
                               ## rather than hyphen.  See
                               ## http://en.wikipedia.org/wiki/Plus_and_minus_signs#Character_codes
#axes.prop_cycle    : cycler('color', ['1f77b4', 'ff7f0e', '2ca02c', 'd62728', '9467bd', '8c564b', 'e377c2', '7f7f7f', 'bcbd22', '17becf'])
                      ## color cycle for plot lines  as list of string
                      ## colorspecs: single letter, long name, or web-style hex
					  ## Note the use of string escapes here ('1f77b4', instead of 1f77b4)
                      ## as opposed to the rest of this file.					  
#axes.autolimit_mode : data ## How to scale axes limits to the data.
                            ## Use "data" to use data limits, plus some margin
                            ## Use "round_number" move to the nearest "round" number
#axes.xmargin        : .05  ## x margin.  See `axes.Axes.margins`
#axes.ymargin        : .05  ## y margin See `axes.Axes.margins`
#polaraxes.grid      : True    ## display grid on polar axes
#axes3d.grid         : True    ## display grid on 3d axes

#### DATES
## These control the default format strings used in AutoDateFormatter.
## Any valid format datetime format string can be used (see the python
## `datetime` for details).  For example using '%%x' will use the locale date representation
## '%%X' will use the locale time representation and '%%c' will use the full locale datetime
## representation.
## These values map to the scales:
##     {'year': 365, 'month': 30, 'day': 1, 'hour': 1/24, 'minute': 1 / (24 * 60)}

#date.autoformatter.year     : %Y
#date.autoformatter.month    : %Y-%m
#date.autoformatter.day      : %Y-%m-%d
#date.autoformatter.hour     : %m-%d %H
#date.autoformatter.minute   : %d %H:%M
#date.autoformatter.second   : %H:%M:%S
#date.autoformatter.microsecond   : %M:%S.%f

#### TICKS
## see http://matplotlib.org/api/axis_api.html#matplotlib.axis.Tick
#xtick.top            : False  ## draw ticks on the top side
#xtick.bottom         : True   ## draw ticks on the bottom side
#xtick.labeltop       : False  ## draw label on the top
#xtick.labelbottom    : True   ## draw label on the bottom
#xtick.major.size     : 3.5    ## major tick size in points
#xtick.minor.size     : 2      ## minor tick size in points
#xtick.major.width    : 0.8    ## major tick width in points
#xtick.minor.width    : 0.6    ## minor tick width in points
#xtick.major.pad      : 3.5    ## distance to major tick label in points
#xtick.minor.pad      : 3.4    ## distance to the minor tick label in points
#xtick.color          : k      ## color of the tick labels
#xtick.labelsize      : medium ## fontsize of the tick labels
#xtick.direction      : out    ## direction: in, out, or inout
#xtick.minor.visible  : False  ## visibility of minor ticks on x-axis
#xtick.major.top      : True   ## draw x axis top major ticks
#xtick.major.bottom   : True   ## draw x axis bottom major ticks
#xtick.minor.top      : True   ## draw x axis top minor ticks
#xtick.minor.bottom   : True   ## draw x axis bottom minor ticks
#xtick.alignment      : center ## alignment of xticks

#ytick.left           : True   ## draw ticks on the left side
#ytick.right          : False  ## draw ticks on the right side
#ytick.labelleft      : True   ## draw tick labels on the left side
#ytick.labelright     : False  ## draw tick labels on the right side
#ytick.major.size     : 3.5    ## major tick size in points
#ytick.minor.size     : 2      ## minor tick size in points
#ytick.major.width    : 0.8    ## major tick width in points
#ytick.minor.width    : 0.6    ## minor tick width in points
#ytick.major.pad      : 3.5    ## distance to major tick label in points
#ytick.minor.pad      : 3.4    ## distance to the minor tick label in points
#ytick.color          : k      ## color of the tick labels
#ytick.labelsize      : medium ## fontsize of the tick labels
#ytick.direction      : out    ## direction: in, out, or inout
#ytick.minor.visible  : False  ## visibility of minor ticks on y-axis
#ytick.major.left     : True   ## draw y axis left major ticks
#ytick.major.right    : True   ## draw y axis right major ticks
#ytick.minor.left     : True   ## draw y axis left minor ticks
#ytick.minor.right    : True   ## draw y axis right minor ticks
#ytick.alignment      : center_baseline ## alignment of yticks

#### GRIDS
#grid.color       :   b0b0b0    ## grid color
#grid.linestyle   :   -         ## solid
#grid.linewidth   :   0.8       ## in points
#grid.alpha       :   1.0       ## transparency, between 0.0 and 1.0

#### Legend
#legend.loc           : best
#legend.frameon       : True     ## if True, draw the legend on a background patch
#legend.framealpha    : 0.8      ## legend patch transparency
#legend.facecolor     : inherit  ## inherit from axes.facecolor; or color spec
#legend.edgecolor     : 0.8      ## background patch boundary color
#legend.fancybox      : True     ## if True, use a rounded box for the
                                 ## legend background, else a rectangle
#legend.shadow        : False    ## if True, give background a shadow effect
#legend.numpoints     : 1        ## the number of marker points in the legend line
#legend.scatterpoints : 1        ## number of scatter points
#legend.markerscale   : 1.0      ## the relative size of legend markers vs. original
#legend.fontsize      : medium
## Dimensions as fraction of fontsize:
#legend.borderpad     : 0.4      ## border whitespace
#legend.labelspacing  : 0.5      ## the vertical space between the legend entries
#legend.handlelength  : 2.0      ## the length of the legend lines
#legend.handleheight  : 0.7      ## the height of the legend handle
#legend.handletextpad : 0.8      ## the space between the legend line and legend text
#legend.borderaxespad : 0.5      ## the border between the axes and legend edge
#legend.columnspacing : 2.0      ## column separation

#### FIGURE
## See http://matplotlib.org/api/figure_api.html#matplotlib.figure.Figure
#figure.titlesize : large      ## size of the figure title (Figure.suptitle())
#figure.titleweight : normal   ## weight of the figure title
#figure.figsize   : 6.4, 4.8   ## figure size in inches
#figure.dpi       : 100        ## figure dots per inch
#figure.facecolor : w      ## figure facecolor; 0.75 is scalar gray
#figure.edgecolor : w      ## figure edgecolor
#figure.frameon : True          ## enable figure frame
#figure.max_open_warning : 20  ## The maximum number of figures to open through
                               ## the pyplot interface before emitting a warning.
                               ## If less than one this feature is disabled.
## The figure subplot parameters.  All dimensions are a fraction of the
#figure.subplot.left    : 0.125  ## the left side of the subplots of the figure
#figure.subplot.right   : 0.9    ## the right side of the subplots of the figure
#figure.subplot.bottom  : 0.11   ## the bottom of the subplots of the figure
#figure.subplot.top     : 0.88   ## the top of the subplots of the figure
#figure.subplot.wspace  : 0.2    ## the amount of width reserved for space between subplots,
                                 ## expressed as a fraction of the average axis width
#figure.subplot.hspace  : 0.2    ## the amount of height reserved for space between subplots,
                                 ## expressed as a fraction of the average axis height

## Figure layout
#figure.autolayout : False     ## When True, automatically adjust subplot
                               ## parameters to make the plot fit the figure
                               ## using `tight_layout`
#figure.constrained_layout.use: False ## When True, automatically make plot
                                      ## elements fit on the figure. (Not compatible
                                      ## with `autolayout`, above).	
#figure.constrained_layout.h_pad : 0.04167 ## Padding around axes objects. Float representing 
#figure.constrained_layout.w_pad : 0.04167 ##  inches. Default is 3./72. inches (3 pts)
#figure.constrained_layout.hspace : 0.02   ## Space between subplot groups. Float representing 
#figure.constrained_layout.wspace : 0.02   ##  a fraction of the subplot widths being separated. 

#### IMAGES
#image.aspect : equal             ## equal | auto | a number
#image.interpolation  : nearest   ## see help(imshow) for options
#image.cmap   : viridis           ## A colormap name, gray etc...
#image.lut    : 256               ## the size of the colormap lookup table
#image.origin : upper             ## lower | upper
#image.resample  : True
#image.composite_image : True     ## When True, all the images on a set of axes are
                                  ## combined into a single composite image before
                                  ## saving a figure as a vector graphics file,
                                  ## such as a PDF.

#### CONTOUR PLOTS
#contour.negative_linestyle : dashed ## string or on-off ink sequence
#contour.corner_mask        : True   ## True | False | legacy

#### ERRORBAR PLOTS
#errorbar.capsize : 0             ## length of end cap on error bars in pixels

#### HISTOGRAM PLOTS
#hist.bins : 10                   ## The default number of histogram bins.
                                  ## If Numpy 1.11 or later is
                                  ## installed, may also be `auto`

#### SCATTER PLOTS
#scatter.marker : o               ## The default marker type for scatter plots.

#### Agg rendering
#### Warning: experimental, 2008/10/10
#agg.path.chunksize : 0           ## 0 to disable; values in the range
                                  ## 10000 to 100000 can improve speed slightly
                                  ## and prevent an Agg rendering failure
                                  ## when plotting very large data sets,
                                  ## especially if they are very gappy.
                                  ## It may cause minor artifacts, though.
                                  ## A value of 20000 is probably a good
                                  ## starting point.
#### PATHS 
#path.simplify : True   ## When True, simplify paths by removing "invisible"
                        ## points to reduce file size and increase rendering
                        ## speed
#path.simplify_threshold : 0.111111111111  ## The threshold of similarity below which
                                           ## vertices will be removed in the 
                                           ## simplification process
#path.snap : True ## When True, rectilinear axis-aligned paths will be snapped to
                  ## the nearest pixel when certain criteria are met.  When False,
                  ## paths will never be snapped.
#path.sketch : None ## May be none, or a 3-tuple of the form (scale, length,
                    ## randomness).
                    ## *scale* is the amplitude of the wiggle
                    ## perpendicular to the line (in pixels).  *length*
                    ## is the length of the wiggle along the line (in
                    ## pixels).  *randomness* is the factor by which
                    ## the length is randomly scaled.
#path.effects : []  ##

#### SAVING FIGURES
## the default savefig params can be different from the display params
## e.g., you may want a higher resolution, or to make the figure
## background white
#savefig.dpi         : figure   ## figure dots per inch or 'figure'
#savefig.facecolor   : w        ## figure facecolor when saving
#savefig.edgecolor   : w        ## figure edgecolor when saving
#savefig.format      : png      ## png, ps, pdf, svg
#savefig.bbox        : standard ## 'tight' or 'standard'.
                                ## 'tight' is incompatible with pipe-based animation
                                ## backends but will workd with temporary file based ones:
                                ## e.g. setting animation.writer to ffmpeg will not work,
                                ## use ffmpeg_file instead
#savefig.pad_inches  : 0.1      ## Padding to be used when bbox is set to 'tight'
#savefig.jpeg_quality: 95       ## when a jpeg is saved, the default quality parameter.
#savefig.directory   : ~        ## default directory in savefig dialog box,
                                ## leave empty to always use current working directory
#savefig.transparent : False    ## setting that controls whether figures are saved with a
                                ## transparent background by default
#savefig.frameon : True			## enable frame of figure when saving 
#savefig.orientation : portrait	## Orientation of saved figure				

### tk backend params
#tk.window_focus   : False    ## Maintain shell focus for TkAgg

### ps backend params
#ps.papersize      : letter   ## auto, letter, legal, ledger, A0-A10, B0-B10
#ps.useafm         : False    ## use of afm fonts, results in small files
#ps.usedistiller   : False    ## can be: None, ghostscript or xpdf
                                          ## Experimental: may produce smaller files.
                                          ## xpdf intended for production of publication quality files,
                                          ## but requires ghostscript, xpdf and ps2eps
#ps.distiller.res  : 6000      ## dpi
#ps.fonttype       : 3         ## Output Type 3 (Type3) or Type 42 (TrueType)

### pdf backend params
#pdf.compression   : 6   ## integer from 0 to 9
                         ## 0 disables compression (good for debugging)
#pdf.fonttype       : 3         ## Output Type 3 (Type3) or Type 42 (TrueType)
#pdf.use14corefonts : False
#pdf.inheritcolor : False

### svg backend params
#svg.image_inline : True       ## write raster image data directly into the svg file
#svg.fonttype :   path         ## How to handle SVG fonts:
   ##     none: Assume fonts are installed on the machine where the SVG will be viewed.
   ##     path: Embed characters as paths -- supported by most SVG renderers
   ##     svgfont: Embed characters as SVG fonts -- supported only by Chrome,
   ##                Opera and Safari
#svg.hashsalt : None           ## if not None, use this string as hash salt
                               ## instead of uuid4
### pgf parameter
#pgf.rcfonts : True
<<<<<<< HEAD
#pgf.preamble :
#pgf.texsystem : xelatex
=======
#pgf.preamble :   
#pgf.texsystem : xelatex
#pgf.debug : False
>>>>>>> 3dd8f184

### docstring params
##docstring.hardcopy = False  ## set this when you want to generate hardcopy docstring

## Event keys to interact with figures/plots via keyboard.
## Customize these settings according to your needs.
## Leave the field(s) empty if you don't need a key-map. (i.e., fullscreen : '')
#keymap.fullscreen : f, ctrl+f       ## toggling
#keymap.home : h, r, home            ## home or reset mnemonic
#keymap.back : left, c, backspace    ## forward / backward keys to enable
#keymap.forward : right, v           ##   left handed quick navigation
#keymap.pan : p                      ## pan mnemonic
#keymap.zoom : o                     ## zoom mnemonic
#keymap.save : s, ctrl+s             ## saving current figure
#keymap.quit : ctrl+w, cmd+w, q      ## close the current figure
#keymap.quit_all : W, cmd+W, Q       ## close all figures
#keymap.grid : g                     ## switching on/off major grids in current axes
#keymap.grid_minor : G               ## switching on/off minor grids in current axes
#keymap.yscale : l                   ## toggle scaling of y-axes ('log'/'linear')
#keymap.xscale : k, L                ## toggle scaling of x-axes ('log'/'linear')
#keymap.all_axes : a                 ## enable all axes

## Control location of examples data files
#examples.directory :              ## directory to look in for custom installation

###ANIMATION settings
#animation.html :  none            ## How to display the animation as HTML in
                                   ## the IPython notebook. 'html5' uses
                                   ## HTML5 video tag; 'jshtml' creates a 
                                   ## Javascript animation
#animation.writer : ffmpeg         ## MovieWriter 'backend' to use
#animation.codec : h264            ## Codec to use for writing movie
#animation.bitrate: -1             ## Controls size/quality tradeoff for movie.
                                   ## -1 implies let utility auto-determine
#animation.frame_format:  png      ## Controls frame format used by temp files
#animation.html_args:              ## Additional arguments to pass to html writer
#animation.ffmpeg_path:  ffmpeg    ## Path to ffmpeg binary. Without full path
                                   ## $PATH is searched
#animation.ffmpeg_args:            ## Additional arguments to pass to ffmpeg
#animation.avconv_path:  avconv    ## Path to avconv binary. Without full path
                                   ## $PATH is searched
#animation.avconv_args:            ## Additional arguments to pass to avconv
#animation.convert_path:  convert  ## Path to ImageMagick's convert binary.
                                   ## On Windows use the full path since convert
                                   ## is also the name of a system tool.
#animation.convert_args:           ## Additional arguments to pass to convert
#animation.embed_limit : 20.0<|MERGE_RESOLUTION|>--- conflicted
+++ resolved
@@ -29,14 +29,8 @@
 
 ##### CONFIGURATION BEGINS HERE
 
-<<<<<<< HEAD
 ## The default backend; one of GTK3Agg GTK3Cairo MacOSX Qt4Agg Qt5Agg TkAgg
 ## WX WXAgg Agg Cairo PS PDF SVG Template.
-=======
-## The default backend; one of GTK GTKAgg GTKCairo GTK3Agg GTK3Cairo
-## MacOSX Qt4Agg Qt5Agg TkAgg WX WXAgg Agg Cairo GDK PS PDF SVG
-## Template.
->>>>>>> 3dd8f184
 ## You can also deploy your own backend outside of matplotlib by
 ## referring to the module name (which must be in the PYTHONPATH) as
 ## 'module://my_backend'.
@@ -332,7 +326,7 @@
                       ## color cycle for plot lines  as list of string
                       ## colorspecs: single letter, long name, or web-style hex
 					  ## Note the use of string escapes here ('1f77b4', instead of 1f77b4)
-                      ## as opposed to the rest of this file.					  
+                      ## as opposed to the rest of this file.
 #axes.autolimit_mode : data ## How to scale axes limits to the data.
                             ## Use "data" to use data limits, plus some margin
                             ## Use "round_number" move to the nearest "round" number
@@ -456,11 +450,11 @@
                                ## using `tight_layout`
 #figure.constrained_layout.use: False ## When True, automatically make plot
                                       ## elements fit on the figure. (Not compatible
-                                      ## with `autolayout`, above).	
-#figure.constrained_layout.h_pad : 0.04167 ## Padding around axes objects. Float representing 
+                                      ## with `autolayout`, above).
+#figure.constrained_layout.h_pad : 0.04167 ## Padding around axes objects. Float representing
 #figure.constrained_layout.w_pad : 0.04167 ##  inches. Default is 3./72. inches (3 pts)
-#figure.constrained_layout.hspace : 0.02   ## Space between subplot groups. Float representing 
-#figure.constrained_layout.wspace : 0.02   ##  a fraction of the subplot widths being separated. 
+#figure.constrained_layout.hspace : 0.02   ## Space between subplot groups. Float representing
+#figure.constrained_layout.wspace : 0.02   ##  a fraction of the subplot widths being separated.
 
 #### IMAGES
 #image.aspect : equal             ## equal | auto | a number
@@ -499,12 +493,12 @@
                                   ## It may cause minor artifacts, though.
                                   ## A value of 20000 is probably a good
                                   ## starting point.
-#### PATHS 
+#### PATHS
 #path.simplify : True   ## When True, simplify paths by removing "invisible"
                         ## points to reduce file size and increase rendering
                         ## speed
 #path.simplify_threshold : 0.111111111111  ## The threshold of similarity below which
-                                           ## vertices will be removed in the 
+                                           ## vertices will be removed in the
                                            ## simplification process
 #path.snap : True ## When True, rectilinear axis-aligned paths will be snapped to
                   ## the nearest pixel when certain criteria are met.  When False,
@@ -537,8 +531,8 @@
                                 ## leave empty to always use current working directory
 #savefig.transparent : False    ## setting that controls whether figures are saved with a
                                 ## transparent background by default
-#savefig.frameon : True			## enable frame of figure when saving 
-#savefig.orientation : portrait	## Orientation of saved figure				
+#savefig.frameon : True			## enable frame of figure when saving
+#savefig.orientation : portrait	## Orientation of saved figure
 
 ### tk backend params
 #tk.window_focus   : False    ## Maintain shell focus for TkAgg
@@ -571,14 +565,8 @@
                                ## instead of uuid4
 ### pgf parameter
 #pgf.rcfonts : True
-<<<<<<< HEAD
 #pgf.preamble :
 #pgf.texsystem : xelatex
-=======
-#pgf.preamble :   
-#pgf.texsystem : xelatex
-#pgf.debug : False
->>>>>>> 3dd8f184
 
 ### docstring params
 ##docstring.hardcopy = False  ## set this when you want to generate hardcopy docstring
@@ -607,7 +595,7 @@
 ###ANIMATION settings
 #animation.html :  none            ## How to display the animation as HTML in
                                    ## the IPython notebook. 'html5' uses
-                                   ## HTML5 video tag; 'jshtml' creates a 
+                                   ## HTML5 video tag; 'jshtml' creates a
                                    ## Javascript animation
 #animation.writer : ffmpeg         ## MovieWriter 'backend' to use
 #animation.codec : h264            ## Codec to use for writing movie
