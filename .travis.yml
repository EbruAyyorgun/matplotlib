sudo: false

cache:
  directories:
    - $HOME/.ccache
    - $HOME/.cache/pip
    - $HOME/.cache/matplotlib

addons:
  apt:
    packages:
      - inkscape
      - libav-tools
      - gdb
      - mencoder
      - dvipng
      - pgf
      - lmodern
      - cm-super
      - texlive-latex-base
      - texlive-latex-extra
      - texlive-fonts-recommended
      - texlive-latex-recommended
      - texlive-xetex
      - graphviz
      - libgeos-dev
#     - fonts-humor-sans
#    sources:
#      - debian-sid

env:
  global:
    - ARTIFACTS_AWS_REGION=us-east-1
    - ARTIFACTS_S3_BUCKET=matplotlib-test-results
    - secure: RgJI7BBL8aX5FTOQe7xiXqWHMxWokd6GNUWp1NUV2mRLXPb9dI0RXqZt3UJwKTAzf1z/OtlHDmEkBoTVK81E9iUxK5npwyyjhJ8yTJmwfQtQF2n51Q1Ww9p+XSLORrOzZc7kAo6Kw6FIXN1pfctgYq2bQkrwJPRx/oPR8f6hcbY=
    - secure: E7OCdqhZ+PlwJcn+Hd6ns9TDJgEUXiUNEI0wu7xjxB2vBRRIKtZMbuaZjd+iKDqCKuVOJKu0ClBUYxmgmpLicTwi34CfTUYt6D4uhrU+8hBBOn1iiK51cl/aBvlUUrqaRLVhukNEBGZcyqAjXSA/Qsnp2iELEmAfOUa92ZYo1sk=
    - secure: "dfjNqGKzQG5bu3FnDNwLG8H/C4QoieFo4PfFmZPdM2RY7WIzukwKFNT6kiDfOrpwt+2bR7FhzjOGlDECGtlGOtYPN8XuXGjhcP4a4IfakdbDfF+D3NPIpf5VlE6776k0VpvcZBTMYJKNFIMc7QPkOwjvNJ2aXyfe3hBuGlKJzQU="
    - BUILD_DOCS=false
    - NUMPY=numpy
    - PANDAS=
    - NPROC=2
    - TEST_ARGS=--no-pep8
    - NOSE_ARGS="--processes=$NPROC --process-timeout=300"

language: python

matrix:
  include:
    - python: 2.7
      env: MOCK=mock NUMPY=numpy==1.6
    - python: 3.4
    - python: 3.5
      env: PANDAS=pandas NOSE_ARGS=--with-coverage
    - python: 3.5
      env: TEST_ARGS=--pep8
    - python: 3.5
      env: BUILD_DOCS=true
    - python: "nightly"
      env: PRE=--pre
  allow_failures:
    - python: "nightly"

before_install:
  - |
    # Install into our own pristine virtualenv
    source ci/travis/travis_tools.sh
    virtualenv --python=python venv
    source venv/bin/activate
    export PATH=/usr/lib/ccache:$PATH

install:
  - |
    # Setup environment
    ccache -s
    # Upgrade pip and setuptools and wheel to get as clean an install as possible
    pip install --upgrade pip
    pip install --upgrade wheel
    pip install --upgrade setuptools
  - |
    # Install dependencies
    if [ -z "$PRE" ]; then
        # Install only from travis wheelhouse
        wheelhouse_pip_install $NUMPY $PANDAS;
    else
        # Fall back to pypi for non suported python versions
        pip install $PRE $NUMPY $PANDAS;
    fi
    # Always install from pypi
    pip install $PRE pep8 cycler coveralls coverage python-dateutil pyparsing!=2.0.4
    pip install pillow sphinx!=1.3.0 $MOCK numpydoc ipython colorspacious
    # Install nose from a build which has partial
    # support for python36 and suport for coverage output suppressing
    pip install git+https://github.com/jenshnielsen/nose.git@matplotlibnose

    # We manually install humor sans using the package from Ubuntu 14.10. Unfortunatly humor sans is not
    # availible in the Ubuntu version used by Travis but we can manually install the deb from a later
    # version since is it basically just a .ttf file
    # The current Travis Ubuntu image is to old to search .local/share/fonts so we store fonts in .fonts
    if [[ $BUILD_DOCS == true ]]; then
<<<<<<< HEAD
=======
      pip install $PRE numpydoc ipython jsonschema mistune colorspacious
      # linkchecker is currently broken with requests 2.10.0 so force an earlier version
      pip install $PRE requests==2.9.2 linkchecker
>>>>>>> e63dff60
      wget https://github.com/google/fonts/blob/master/ofl/felipa/Felipa-Regular.ttf?raw=true -O Felipa-Regular.ttf
      wget http://mirrors.kernel.org/ubuntu/pool/universe/f/fonts-humor-sans/fonts-humor-sans_1.0-1_all.deb
      mkdir -p tmp
      mkdir -p ~/.fonts
      dpkg -x fonts-humor-sans_1.0-1_all.deb tmp
      cp tmp/usr/share/fonts/truetype/humor-sans/Humor-Sans.ttf ~/.fonts
      cp Felipa-Regular.ttf ~/.fonts
      fc-cache -f -v
    else
      # Use the special local version of freetype for testing
      cp ci/travis/setup.cfg .
    fi;
  - |
    # Install matplotlib
    pip install -e .
  - |
    # Installing basemap from github until it's back on pypi
    # We have to install it after matplotlib to avoid pulling in MPL as
    # a dependency
    if [[ $BUILD_DOCS == true ]]; then
      pip install https://github.com/matplotlib/basemap/tarball/master
    fi;

script:
  # The number of processes is hardcoded, because using too many causes the
  # Travis VM to run out of memory (since so many copies of inkscape and
  # ghostscript are running at the same time).
  - |
    echo Testing using $NPROC processes
    echo The following args are passed to nose $NOSE_ARGS
    if [[ $BUILD_DOCS == false ]]; then
      export MPL_REPO_DIR=$PWD  # needed for pep8-conformance test of the examples
      gdb -return-child-result -batch -ex r -ex bt --args python tests.py $NOSE_ARGS $TEST_ARGS
    else
      cd doc
      python make.py html --small
      # We don't build the LaTeX docs here, so linkchecker will complain
      touch build/html/Matplotlib.pdf
      # Linkchecker only works with python 2.7 for the time being
      deactivate
      source ~/virtualenv/python2.7/bin/activate
      pip install pip --upgrade
      pip install linkchecker
      linkchecker build/html/index.html
    fi
  - rm -rf $HOME/.cache/matplotlib/tex.cache
  - rm -rf $HOME/.cache/matplotlib/test_cache

after_failure:
  - |
    if [[ $BUILD_DOCS == false && $TRAVIS_PULL_REQUEST == false && $TRAVIS_REPO_SLUG == 'matplotlib/matplotlib' ]]; then
      gem install travis-artifacts
      cd $TRAVIS_BUILD_DIR/../tmp_test_dir
      tar cjf result_images.tar.bz2 result_images
      travis-artifacts upload --path result_images.tar.bz2
      echo https://s3.amazonaws.com/matplotlib-test-results/artifacts/${TRAVIS_BUILD_NUMBER}/${TRAVIS_JOB_NUMBER}/result_images.tar.bz2
    else
      echo "The result images will only be uploaded if they are on the matplotlib/matplotlib repo - this is for security reasons to prevent arbitrary PRs echoing security details."
    fi

after_success:
  - |
    if [[ $TRAVIS_PULL_REQUEST == false && $TRAVIS_REPO_SLUG == 'matplotlib/matplotlib' && $BUILD_DOCS == true && $TRAVIS_BRANCH == 'master' ]]; then
      cd $TRAVIS_BUILD_DIR
      echo "Uploading documentation"
      openssl aes-256-cbc -K $encrypted_cc802e084cd0_key -iv $encrypted_cc802e084cd0_iv -in ci/travis/matplotlibDeployKey.enc -out ci/travis/matplotlibDeployKey -d
      eval `ssh-agent -s`
      chmod 600 ci/travis/matplotlibDeployKey
      ssh-add ci/travis/matplotlibDeployKey
      cd ..
      git clone git@github.com:matplotlib/devdocs.git
      cd devdocs
      git checkout --orphan gh-pages
      git reset --hard first_commit
      cp -R ../matplotlib/doc/build/html/. .
      touch .nojekyll
      git config --global user.email "MatplotlibTravisBot@nomail"
      git config --global user.name "MatplotlibTravisBot"
      git config --global push.default simple
      git add .
      git commit -m "Docs build of $TRAVIS_COMMIT"
      git push --set-upstream origin gh-pages --force
    else
      echo "Will only deploy docs build from matplotlib master branch"
    fi
    if [[ $TRAVIS_PULL_REQUEST == false ]] && \
       [[ $TRAVIS_REPO_SLUG == 'matplotlib/matplotlib' ]] && \
       [[ $TRAVIS_BRANCH == 'master' ]]; then
      cd $TRAVIS_BUILD_DIR
      python ci/travis/travis_after_all.py
      export $(cat .to_export_back)
      if [ "$BUILD_LEADER" = "YES" ]; then
        if [ "$BUILD_AGGREGATE_STATUS" = "others_succeeded" ]; then
          echo "All Succeeded! Triggering OSX build..."
          ./ci/travis/build_children.sh
        else
          echo "Some Failed; no OSX build"
        fi
      fi
    fi
    if [[ $NOSE_ARGS="--with-coverage" ]]; then
      coveralls
    fi<|MERGE_RESOLUTION|>--- conflicted
+++ resolved
@@ -97,12 +97,6 @@
     # version since is it basically just a .ttf file
     # The current Travis Ubuntu image is to old to search .local/share/fonts so we store fonts in .fonts
     if [[ $BUILD_DOCS == true ]]; then
-<<<<<<< HEAD
-=======
-      pip install $PRE numpydoc ipython jsonschema mistune colorspacious
-      # linkchecker is currently broken with requests 2.10.0 so force an earlier version
-      pip install $PRE requests==2.9.2 linkchecker
->>>>>>> e63dff60
       wget https://github.com/google/fonts/blob/master/ofl/felipa/Felipa-Regular.ttf?raw=true -O Felipa-Regular.ttf
       wget http://mirrors.kernel.org/ubuntu/pool/universe/f/fonts-humor-sans/fonts-humor-sans_1.0-1_all.deb
       mkdir -p tmp
@@ -145,7 +139,8 @@
       deactivate
       source ~/virtualenv/python2.7/bin/activate
       pip install pip --upgrade
-      pip install linkchecker
+      # linkchecker is currently broken with requests 2.10.0 so force an earlier version
+      pip install $PRE requests==2.9.2 linkchecker
       linkchecker build/html/index.html
     fi
   - rm -rf $HOME/.cache/matplotlib/tex.cache
