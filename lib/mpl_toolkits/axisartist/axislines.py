--- conflicted
+++ resolved
@@ -42,12 +42,8 @@
 from the axis as some gridlines can never pass any axis.
 
 """
-<<<<<<< HEAD
-from __future__ import absolute_import, division, print_function, unicode_literals
-=======
 from __future__ import (absolute_import, division, print_function,
                         unicode_literals)
->>>>>>> d5f98765
 
 import six
 
