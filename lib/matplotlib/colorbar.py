--- conflicted
+++ resolved
@@ -1579,42 +1579,5 @@
         fraction=fraction,
         aspect=aspect0,
         pad=pad)
-<<<<<<< HEAD
-
-    return cax, kwargs
-
-
-@_api.deprecated("3.4", alternative="Colorbar")
-class ColorbarPatch(Colorbar):
-    pass
-
-
-@_api.deprecated("3.4", alternative="Colorbar")
-def colorbar_factory(cax, mappable, **kwargs):
-    """
-    Create a colorbar on the given axes for the given mappable.
-
-    .. note::
-        This is a low-level function to turn an existing axes into a colorbar
-        axes.  Typically, you'll want to use `~.Figure.colorbar` instead, which
-        automatically handles creation and placement of a suitable axes as
-        well.
-
-    Parameters
-    ----------
-    cax : `~matplotlib.axes.Axes`
-        The `~.axes.Axes` to turn into a colorbar.
-    mappable : `~matplotlib.cm.ScalarMappable`
-        The mappable to be described by the colorbar.
-    **kwargs
-        Keyword arguments are passed to the respective colorbar class.
-
-    Returns
-    -------
-    `.Colorbar`
-        The created colorbar instance.
-    """
-    return Colorbar(cax, mappable, **kwargs)
-=======
-    return cax, kwargs
->>>>>>> 7058cd83
+
+    return cax, kwargs