"""
A collection of utility functions and classes.  Originally, many
(but not all) were from the Python Cookbook -- hence the name cbook.

This module is safe to import from anywhere within matplotlib;
it imports matplotlib only at runtime.
"""

<<<<<<< HEAD
from __future__ import absolute_import, division, print_function, unicode_literals
=======
from __future__ import (absolute_import, division, print_function,
                        unicode_literals)
>>>>>>> d5f98765

import six
from six.moves import xrange

import datetime
import errno
from functools import reduce
import glob
import gzip
import io
import locale
import os
import re
import sys
import threading
import time
import traceback
import types
import warnings
from weakref import ref, WeakKeyDictionary

import numpy as np
import numpy.ma as ma


class MatplotlibDeprecationWarning(UserWarning):
    """
    A class for issuing deprecation warnings for Matplotlib users.

    In light of the fact that Python builtin DeprecationWarnings are ignored
    by default as of Python 2.7 (see link below), this class was put in to
    allow for the signaling of deprecation, but via UserWarnings which are not
    ignored by default.

    http://docs.python.org/dev/whatsnew/2.7.html#the-future-for-python-2-x
    """
    pass

mplDeprecation = MatplotlibDeprecationWarning


def _generate_deprecation_message(since, message='', name='',
                                  alternative='', pending=False,
                                  obj_type='attribute'):

    if not message:
        altmessage = ''

        if pending:
            message = (
                'The %(func)s %(obj_type)s will be deprecated in a '
                'future version.')
        else:
            message = (
                'The %(func)s %(obj_type)s was deprecated in version '
                '%(since)s.')
        if alternative:
            altmessage = ' Use %s instead.' % alternative

        message = ((message % {
            'func': name,
            'name': name,
            'alternative': alternative,
            'obj_type': obj_type,
            'since': since}) +
            altmessage)

    return message


def warn_deprecated(
        since, message='', name='', alternative='', pending=False,
        obj_type='attribute'):
    """
    Used to display deprecation warning in a standard way.

    Parameters
    ------------
    since : str
        The release at which this API became deprecated.

    message : str, optional
        Override the default deprecation message.  The format
        specifier `%(func)s` may be used for the name of the function,
        and `%(alternative)s` may be used in the deprecation message
        to insert the name of an alternative to the deprecated
        function.  `%(obj_type)` may be used to insert a friendly name
        for the type of object being deprecated.

    name : str, optional
        The name of the deprecated function; if not provided the name
        is automatically determined from the passed in function,
        though this is useful in the case of renamed functions, where
        the new function is just assigned to the name of the
        deprecated function.  For example::

            def new_function():
                ...
            oldFunction = new_function

    alternative : str, optional
        An alternative function that the user may use in place of the
        deprecated function.  The deprecation warning will tell the user about
        this alternative if provided.

    pending : bool, optional
        If True, uses a PendingDeprecationWarning instead of a
        DeprecationWarning.

    obj_type : str, optional
        The object type being deprecated.
    """
    message = _generate_deprecation_message(
        since, message, name, alternative, pending, obj_type)

    warnings.warn(message, mplDeprecation, stacklevel=1)


def deprecated(since, message='', name='', alternative='', pending=False,
               obj_type='function'):
    """
    Used to mark a function as deprecated.

    Parameters
    ------------
    since : str
        The release at which this API became deprecated.  This is
        required.

    message : str, optional
        Override the default deprecation message.  The format
        specifier `%(func)s` may be used for the name of the function,
        and `%(alternative)s` may be used in the deprecation message
        to insert the name of an alternative to the deprecated
        function.  `%(obj_type)` may be used to insert a friendly name
        for the type of object being deprecated.

    name : str, optional
        The name of the deprecated function; if not provided the name
        is automatically determined from the passed in function,
        though this is useful in the case of renamed functions, where
        the new function is just assigned to the name of the
        deprecated function.  For example::

            def new_function():
                ...
            oldFunction = new_function

    alternative : str, optional
        An alternative function that the user may use in place of the
        deprecated function.  The deprecation warning will tell the user about
        this alternative if provided.

    pending : bool, optional
        If True, uses a PendingDeprecationWarning instead of a
        DeprecationWarning.
    """
    def deprecate(func, message=message, name=name, alternative=alternative,
                  pending=pending):
        import functools
        import textwrap

        if isinstance(func, classmethod):
            try:
                func = func.__func__
            except AttributeError:
                # classmethods in Python2.6 and below lack the __func__
                # attribute so we need to hack around to get it
                method = func.__get__(None, object)
                if hasattr(method, '__func__'):
                    func = method.__func__
                elif hasattr(method, 'im_func'):
                    func = method.im_func
                else:
                    # Nothing we can do really...  just return the original
                    # classmethod
                    return func
            is_classmethod = True
        else:
            is_classmethod = False

        if not name:
            name = func.__name__

        message = _generate_deprecation_message(
            since, message, name, alternative, pending, obj_type)

        @functools.wraps(func)
        def deprecated_func(*args, **kwargs):
            warnings.warn(message, mplDeprecation, stacklevel=2)

            return func(*args, **kwargs)

        old_doc = deprecated_func.__doc__
        if not old_doc:
            old_doc = ''
        old_doc = textwrap.dedent(old_doc).strip('\n')
        message = message.strip()
        new_doc = (('\n.. deprecated:: %(since)s'
                    '\n    %(message)s\n\n' %
                    {'since': since, 'message': message}) + old_doc)
        if not old_doc:
            # This is to prevent a spurious 'unexected unindent' warning from
            # docutils when the original docstring was blank.
            new_doc += r'\ '

        deprecated_func.__doc__ = new_doc

        if is_classmethod:
            deprecated_func = classmethod(deprecated_func)
        return deprecated_func

    return deprecate


# On some systems, locale.getpreferredencoding returns None,
# which can break unicode; and the sage project reports that
# some systems have incorrect locale specifications, e.g.,
# an encoding instead of a valid locale name.  Another
# pathological case that has been reported is an empty string.

# On some systems, getpreferredencoding sets the locale, which has
# side effects.  Passing False eliminates those side effects.

def unicode_safe(s):
    import matplotlib

    if isinstance(s, bytes):
        try:
            preferredencoding = locale.getpreferredencoding(
                matplotlib.rcParams['axes.formatter.use_locale']).strip()
            if not preferredencoding:
                preferredencoding = None
        except (ValueError, ImportError, AttributeError):
            preferredencoding = None

        if preferredencoding is None:
            return six.text_type(s)
        else:
            return six.text_type(s, preferredencoding)
    return s


class converter(object):
    """
    Base class for handling string -> python type with support for
    missing values
    """
    def __init__(self, missing='Null', missingval=None):
        self.missing = missing
        self.missingval = missingval

    def __call__(self, s):
        if s == self.missing:
            return self.missingval
        return s

    def is_missing(self, s):
        return not s.strip() or s == self.missing


class tostr(converter):
    'convert to string or None'
    def __init__(self, missing='Null', missingval=''):
        converter.__init__(self, missing=missing, missingval=missingval)


class todatetime(converter):
    'convert to a datetime or None'
    def __init__(self, fmt='%Y-%m-%d', missing='Null', missingval=None):
        'use a :func:`time.strptime` format string for conversion'
        converter.__init__(self, missing, missingval)
        self.fmt = fmt

    def __call__(self, s):
        if self.is_missing(s):
            return self.missingval
        tup = time.strptime(s, self.fmt)
        return datetime.datetime(*tup[:6])


class todate(converter):
    'convert to a date or None'
    def __init__(self, fmt='%Y-%m-%d', missing='Null', missingval=None):
        'use a :func:`time.strptime` format string for conversion'
        converter.__init__(self, missing, missingval)
        self.fmt = fmt

    def __call__(self, s):
        if self.is_missing(s):
            return self.missingval
        tup = time.strptime(s, self.fmt)
        return datetime.date(*tup[:3])


class tofloat(converter):
    'convert to a float or None'
    def __init__(self, missing='Null', missingval=None):
        converter.__init__(self, missing)
        self.missingval = missingval

    def __call__(self, s):
        if self.is_missing(s):
            return self.missingval
        return float(s)


class toint(converter):
    'convert to an int or None'
    def __init__(self, missing='Null', missingval=None):
        converter.__init__(self, missing)

    def __call__(self, s):
        if self.is_missing(s):
            return self.missingval
        return int(s)


class _BoundMethodProxy(object):
    '''
    Our own proxy object which enables weak references to bound and unbound
    methods and arbitrary callables. Pulls information about the function,
    class, and instance out of a bound method. Stores a weak reference to the
    instance to support garbage collection.

    @organization: IBM Corporation
    @copyright: Copyright (c) 2005, 2006 IBM Corporation
    @license: The BSD License

    Minor bugfixes by Michael Droettboom
    '''
    def __init__(self, cb):
        try:
            try:
                self.inst = ref(cb.im_self)
            except TypeError:
                self.inst = None
            if six.PY3:
                self.func = cb.__func__
                self.klass = cb.__self__.__class__
            else:
                self.func = cb.im_func
                self.klass = cb.im_class
        except AttributeError:
            self.inst = None
            self.func = cb
            self.klass = None

    def __getstate__(self):
        d = self.__dict__.copy()
        # de-weak reference inst
        inst = d['inst']
        if inst is not None:
            d['inst'] = inst()
        return d

    def __setstate__(self, statedict):
        self.__dict__ = statedict
        inst = statedict['inst']
        # turn inst back into a weakref
        if inst is not None:
            self.inst = ref(inst)

    def __call__(self, *args, **kwargs):
        '''
        Proxy for a call to the weak referenced object. Take
        arbitrary params to pass to the callable.

        Raises `ReferenceError`: When the weak reference refers to
        a dead object
        '''
        if self.inst is not None and self.inst() is None:
            raise ReferenceError
        elif self.inst is not None:
            # build a new instance method with a strong reference to the
            # instance

            mtd = types.MethodType(self.func, self.inst())

        else:
            # not a bound method, just return the func
            mtd = self.func
        # invoke the callable and return the result
        return mtd(*args, **kwargs)

    def __eq__(self, other):
        '''
        Compare the held function and instance with that held by
        another proxy.
        '''
        try:
            if self.inst is None:
                return self.func == other.func and other.inst is None
            else:
                return self.func == other.func and self.inst() == other.inst()
        except Exception:
            return False

    def __ne__(self, other):
        '''
        Inverse of __eq__.
        '''
        return not self.__eq__(other)


class CallbackRegistry:
    """
    Handle registering and disconnecting for a set of signals and
    callbacks:

        >>> def oneat(x):
        ...    print('eat', x)
        >>> def ondrink(x):
        ...    print('drink', x)

        >>> from matplotlib.cbook import CallbackRegistry
        >>> callbacks = CallbackRegistry()

        >>> id_eat = callbacks.connect('eat', oneat)
        >>> id_drink = callbacks.connect('drink', ondrink)

        >>> callbacks.process('drink', 123)
        drink 123
        >>> callbacks.process('eat', 456)
        eat 456
        >>> callbacks.process('be merry', 456) # nothing will be called
        >>> callbacks.disconnect(id_eat)
        >>> callbacks.process('eat', 456)      # nothing will be called

    In practice, one should always disconnect all callbacks when they
    are no longer needed to avoid dangling references (and thus memory
    leaks).  However, real code in matplotlib rarely does so, and due
    to its design, it is rather difficult to place this kind of code.
    To get around this, and prevent this class of memory leaks, we
    instead store weak references to bound methods only, so when the
    destination object needs to die, the CallbackRegistry won't keep
    it alive.  The Python stdlib weakref module can not create weak
    references to bound methods directly, so we need to create a proxy
    object to handle weak references to bound methods (or regular free
    functions).  This technique was shared by Peter Parente on his
    `"Mindtrove" blog
    <http://mindtrove.info/articles/python-weak-references/>`_.
    """
    def __init__(self, *args):
        if len(args):
            warn_deprecated(
                '1.3',
                message="CallbackRegistry no longer requires a list of "
                        "callback types. Ignoring arguments. *args will "
                        "be removed in 1.5")
        self.callbacks = dict()
        self._cid = 0
        self._func_cid_map = {}

    def __getstate__(self):
        # We cannot currently pickle the callables in the registry, so
        # return an empty dictionary.
        return {}

    def __setstate__(self, state):
        # re-initialise an empty callback registry
        self.__init__()

    def connect(self, s, func):
        """
        register *func* to be called when a signal *s* is generated
        func will be called
        """
        self._func_cid_map.setdefault(s, WeakKeyDictionary())
        if func in self._func_cid_map[s]:
            return self._func_cid_map[s][func]

        self._cid += 1
        cid = self._cid
        self._func_cid_map[s][func] = cid
        self.callbacks.setdefault(s, dict())
        proxy = _BoundMethodProxy(func)
        self.callbacks[s][cid] = proxy
        return cid

    def disconnect(self, cid):
        """
        disconnect the callback registered with callback id *cid*
        """
        for eventname, callbackd in list(six.iteritems(self.callbacks)):
            try:
                del callbackd[cid]
            except KeyError:
                continue
            else:
                for category, functions in list(
                        six.iteritems(self._func_cid_map)):
                    for function, value in list(six.iteritems(functions)):
                        if value == cid:
                            del functions[function]
                return

    def process(self, s, *args, **kwargs):
        """
        process signal *s*.  All of the functions registered to receive
        callbacks on *s* will be called with *\*args* and *\*\*kwargs*
        """
        if s in self.callbacks:
            for cid, proxy in list(six.iteritems(self.callbacks[s])):
                # Clean out dead references
                if proxy.inst is not None and proxy.inst() is None:
                    del self.callbacks[s][cid]
                else:
                    proxy(*args, **kwargs)


class Scheduler(threading.Thread):
    """
    Base class for timeout and idle scheduling
    """
    idlelock = threading.Lock()
    id = 0

    def __init__(self):
        threading.Thread.__init__(self)
        self.id = Scheduler.id
        self._stopped = False
        Scheduler.id += 1
        self._stopevent = threading.Event()

    def stop(self):
        if self._stopped:
            return
        self._stopevent.set()
        self.join()
        self._stopped = True


class Timeout(Scheduler):
    """
    Schedule recurring events with a wait time in seconds
    """
    def __init__(self, wait, func):
        Scheduler.__init__(self)
        self.wait = wait
        self.func = func

    def run(self):

        while not self._stopevent.isSet():
            self._stopevent.wait(self.wait)
            Scheduler.idlelock.acquire()
            b = self.func(self)
            Scheduler.idlelock.release()
            if not b:
                break


class Idle(Scheduler):
    """
    Schedule callbacks when scheduler is idle
    """
    # the prototype impl is a bit of a poor man's idle handler.  It
    # just implements a short wait time.  But it will provide a
    # placeholder for a proper impl ater
    waittime = 0.05

    def __init__(self, func):
        Scheduler.__init__(self)
        self.func = func

    def run(self):

        while not self._stopevent.isSet():
            self._stopevent.wait(Idle.waittime)
            Scheduler.idlelock.acquire()
            b = self.func(self)
            Scheduler.idlelock.release()
            if not b:
                break


class silent_list(list):
    """
    override repr when returning a list of matplotlib artists to
    prevent long, meaningless output.  This is meant to be used for a
    homogeneous list of a given type
    """
    def __init__(self, type, seq=None):
        self.type = type
        if seq is not None:
            self.extend(seq)

    def __repr__(self):
        return '<a list of %d %s objects>' % (len(self), self.type)

    def __str__(self):
        return repr(self)

    def __getstate__(self):
        # store a dictionary of this SilentList's state
        return {'type': self.type, 'seq': self[:]}

    def __setstate__(self, state):
        self.type = state['type']
        self.extend(state['seq'])


def strip_math(s):
    'remove latex formatting from mathtext'
    remove = (r'\mathdefault', r'\rm', r'\cal', r'\tt', r'\it', '\\', '{', '}')
    s = s[1:-1]
    for r in remove:
        s = s.replace(r, '')
    return s


class Bunch:
    """
    Often we want to just collect a bunch of stuff together, naming each
    item of the bunch; a dictionary's OK for that, but a small do- nothing
    class is even handier, and prettier to use.  Whenever you want to
    group a few variables::

      >>> point = Bunch(datum=2, squared=4, coord=12)
      >>> point.datum

      By: Alex Martelli
      From: http://aspn.activestate.com/ASPN/Cookbook/Python/Recipe/52308
    """
    def __init__(self, **kwds):
        self.__dict__.update(kwds)

    def __repr__(self):
        keys = six.iterkeys(self.__dict__)
        return 'Bunch(%s)' % ', '.join(['%s=%s' % (k, self.__dict__[k])
                                        for k
                                        in keys])


def unique(x):
    'Return a list of unique elements of *x*'
    return list(six.iterkeys(dict([(val, 1) for val in x])))


def iterable(obj):
    'return true if *obj* is iterable'
    try:
        iter(obj)
    except TypeError:
        return False
    return True


def is_string_like(obj):
    'Return True if *obj* looks like a string'
    if isinstance(obj, six.string_types):
        return True
    # numpy strings are subclass of str, ma strings are not
    if ma.isMaskedArray(obj):
        if obj.ndim == 0 and obj.dtype.kind in 'SU':
            return True
        else:
            return False
    try:
        obj + ''
    except:
        return False
    return True


def is_sequence_of_strings(obj):
    """
    Returns true if *obj* is iterable and contains strings
    """
    if not iterable(obj):
        return False
    if is_string_like(obj):
        return False
    for o in obj:
        if not is_string_like(o):
            return False
    return True


def is_writable_file_like(obj):
    'return true if *obj* looks like a file object with a *write* method'
    return hasattr(obj, 'write') and six.callable(obj.write)
<<<<<<< HEAD
=======


def file_requires_unicode(x):
    """
    Returns `True` if the given writable file-like object requires Unicode
    to be written to it.
    """
    try:
        x.write(b'')
    except TypeError:
        return True
    else:
        return False
>>>>>>> d5f98765


def is_scalar(obj):
    'return true if *obj* is not string like and is not iterable'
    return not is_string_like(obj) and not iterable(obj)


def is_numlike(obj):
    'return true if *obj* looks like a number'
    try:
        obj + 1
    except:
        return False
    else:
        return True


def to_filehandle(fname, flag='rU', return_opened=False):
    """
    *fname* can be a filename or a file handle.  Support for gzipped
    files is automatic, if the filename ends in .gz.  *flag* is a
    read/write flag for :func:`file`
    """
    if is_string_like(fname):
        if fname.endswith('.gz'):
            # get rid of 'U' in flag for gzipped files.
            flag = flag.replace('U', '')
            fh = gzip.open(fname, flag)
        elif fname.endswith('.bz2'):
            # get rid of 'U' in flag for bz2 files
            flag = flag.replace('U', '')
            import bz2
            fh = bz2.BZ2File(fname, flag)
        else:
            fh = open(fname, flag)
        opened = True
    elif hasattr(fname, 'seek'):
        fh = fname
        opened = False
    else:
        raise ValueError('fname must be a string or file handle')
    if return_opened:
        return fh, opened
    return fh


def is_scalar_or_string(val):
    """Return whether the given object is a scalar or string like."""
    return is_string_like(val) or not iterable(val)


def _string_to_bool(s):
    if not is_string_like(s):
        return s
    if s == 'on':
        return True
    if s == 'off':
        return False
    raise ValueError("string argument must be either 'on' or 'off'")


def get_sample_data(fname, asfileobj=True):
    """
    Return a sample data file.  *fname* is a path relative to the
    `mpl-data/sample_data` directory.  If *asfileobj* is `True`
    return a file object, otherwise just a file path.

    Set the rc parameter examples.directory to the directory where we should
    look, if sample_data files are stored in a location different than
    default (which is 'mpl-data/sample_data` at the same level of 'matplotlib`
    Python module files).

    If the filename ends in .gz, the file is implicitly ungzipped.
    """
    import matplotlib

    if matplotlib.rcParams['examples.directory']:
        root = matplotlib.rcParams['examples.directory']
    else:
        root = os.path.join(os.path.dirname(__file__),
                            "mpl-data", "sample_data")
    path = os.path.join(root, fname)

    if asfileobj:
        if (os.path.splitext(fname)[-1].lower() in
                ('.csv', '.xrc', '.txt')):
            mode = 'r'
        else:
            mode = 'rb'

        base, ext = os.path.splitext(fname)
        if ext == '.gz':
            return gzip.open(path, mode)
        else:
            return open(path, mode)
    else:
        return path


def flatten(seq, scalarp=is_scalar_or_string):
    """
    Returns a generator of flattened nested containers

    For example:

        >>> from matplotlib.cbook import flatten
        >>> l = (('John', ['Hunter']), (1, 23), [[([42, (5, 23)], )]])
        >>> print(list(flatten(l)))
        ['John', 'Hunter', 1, 23, 42, 5, 23]

    By: Composite of Holger Krekel and Luther Blissett
    From: http://aspn.activestate.com/ASPN/Cookbook/Python/Recipe/121294
    and Recipe 1.12 in cookbook
    """
    for item in seq:
        if scalarp(item):
            yield item
        else:
            for subitem in flatten(item, scalarp):
                yield subitem


class Sorter:
    """
    Sort by attribute or item

    Example usage::

      sort = Sorter()

      list = [(1, 2), (4, 8), (0, 3)]
      dict = [{'a': 3, 'b': 4}, {'a': 5, 'b': 2}, {'a': 0, 'b': 0},
              {'a': 9, 'b': 9}]


      sort(list)       # default sort
      sort(list, 1)    # sort by index 1
      sort(dict, 'a')  # sort a list of dicts by key 'a'

    """

    def _helper(self, data, aux, inplace):
        aux.sort()
        result = [data[i] for junk, i in aux]
        if inplace:
            data[:] = result
        return result

    def byItem(self, data, itemindex=None, inplace=1):
        if itemindex is None:
            if inplace:
                data.sort()
                result = data
            else:
                result = data[:]
                result.sort()
            return result
        else:
            aux = [(data[i][itemindex], i) for i in range(len(data))]
            return self._helper(data, aux, inplace)

    def byAttribute(self, data, attributename, inplace=1):
        aux = [(getattr(data[i], attributename), i) for i in range(len(data))]
        return self._helper(data, aux, inplace)

    # a couple of handy synonyms
    sort = byItem
    __call__ = byItem


class Xlator(dict):
    """
    All-in-one multiple-string-substitution class

    Example usage::

      text = "Larry Wall is the creator of Perl"
      adict = {
      "Larry Wall" : "Guido van Rossum",
      "creator" : "Benevolent Dictator for Life",
      "Perl" : "Python",
      }

      print multiple_replace(adict, text)

      xlat = Xlator(adict)
      print xlat.xlat(text)
    """

    def _make_regex(self):
        """ Build re object based on the keys of the current dictionary """
        return re.compile("|".join(map(re.escape, list(six.iterkeys(self)))))

    def __call__(self, match):
        """ Handler invoked for each regex *match* """
        return self[match.group(0)]

    def xlat(self, text):
        """ Translate *text*, returns the modified text. """
        return self._make_regex().sub(self, text)


def soundex(name, len=4):
    """ soundex module conforming to Odell-Russell algorithm """

    # digits holds the soundex values for the alphabet
    soundex_digits = '01230120022455012623010202'
    sndx = ''
    fc = ''

    # Translate letters in name to soundex digits
    for c in name.upper():
        if c.isalpha():
            if not fc:
                fc = c   # Remember first letter
            d = soundex_digits[ord(c) - ord('A')]
            # Duplicate consecutive soundex digits are skipped
            if not sndx or (d != sndx[-1]):
                sndx += d

    # Replace first digit with first letter
    sndx = fc + sndx[1:]

    # Remove all 0s from the soundex code
    sndx = sndx.replace('0', '')

    # Return soundex code truncated or 0-padded to len characters
    return (sndx + (len * '0'))[:len]


class Null:
    """ Null objects always and reliably "do nothing." """

    def __init__(self, *args, **kwargs):
        pass

    def __call__(self, *args, **kwargs):
        return self

    def __str__(self):
        return "Null()"

    def __repr__(self):
        return "Null()"

    if six.PY3:
        def __bool__(self):
            return 0
    else:
        def __nonzero__(self):
            return 0

    def __getattr__(self, name):
        return self

    def __setattr__(self, name, value):
        return self

    def __delattr__(self, name):
        return self


def mkdirs(newdir, mode=0o777):
    """
    make directory *newdir* recursively, and set *mode*.  Equivalent to ::

        > mkdir -p NEWDIR
        > chmod MODE NEWDIR
    """
    try:
        if not os.path.exists(newdir):
            parts = os.path.split(newdir)
            for i in range(1, len(parts) + 1):
                thispart = os.path.join(*parts[:i])
                if not os.path.exists(thispart):
                    os.makedirs(thispart, mode)

    except OSError as err:
        # Reraise the error unless it's about an already existing directory
        if err.errno != errno.EEXIST or not os.path.isdir(newdir):
            raise


class GetRealpathAndStat:
    def __init__(self):
        self._cache = {}

    def __call__(self, path):
        result = self._cache.get(path)
        if result is None:
            realpath = os.path.realpath(path)
            if sys.platform == 'win32':
                stat_key = realpath
            else:
                stat = os.stat(realpath)
                stat_key = (stat.st_ino, stat.st_dev)
            result = realpath, stat_key
            self._cache[path] = result
        return result
get_realpath_and_stat = GetRealpathAndStat()


def dict_delall(d, keys):
    'delete all of the *keys* from the :class:`dict` *d*'
    for key in keys:
        try:
            del d[key]
        except KeyError:
            pass


class RingBuffer:
    """ class that implements a not-yet-full buffer """
    def __init__(self, size_max):
        self.max = size_max
        self.data = []

    class __Full:
        """ class that implements a full buffer """
        def append(self, x):
            """ Append an element overwriting the oldest one. """
            self.data[self.cur] = x
            self.cur = (self.cur + 1) % self.max

        def get(self):
            """ return list of elements in correct order """
            return self.data[self.cur:] + self.data[:self.cur]

    def append(self, x):
        """append an element at the end of the buffer"""
        self.data.append(x)
        if len(self.data) == self.max:
            self.cur = 0
            # Permanently change self's class from non-full to full
            self.__class__ = __Full

    def get(self):
        """ Return a list of elements from the oldest to the newest. """
        return self.data

    def __get_item__(self, i):
        return self.data[i % len(self.data)]


def get_split_ind(seq, N):
    """
    *seq* is a list of words.  Return the index into seq such that::

        len(' '.join(seq[:ind])<=N

    .
    """

    sLen = 0
    # todo: use Alex's xrange pattern from the cbook for efficiency
    for (word, ind) in zip(seq, xrange(len(seq))):
        sLen += len(word) + 1  # +1 to account for the len(' ')
        if sLen >= N:
            return ind
    return len(seq)


def wrap(prefix, text, cols):
    'wrap *text* with *prefix* at length *cols*'
    pad = ' ' * len(prefix.expandtabs())
    available = cols - len(pad)

    seq = text.split(' ')
    Nseq = len(seq)
    ind = 0
    lines = []
    while ind < Nseq:
        lastInd = ind
        ind += get_split_ind(seq[ind:], available)
        lines.append(seq[lastInd:ind])

    # add the prefix to the first line, pad with spaces otherwise
    ret = prefix + ' '.join(lines[0]) + '\n'
    for line in lines[1:]:
        ret += pad + ' '.join(line) + '\n'
    return ret

# A regular expression used to determine the amount of space to
# remove.  It looks for the first sequence of spaces immediately
# following the first newline, or at the beginning of the string.
_find_dedent_regex = re.compile("(?:(?:\n\r?)|^)( *)\S")
# A cache to hold the regexs that actually remove the indent.
_dedent_regex = {}


def dedent(s):
    """
    Remove excess indentation from docstring *s*.

    Discards any leading blank lines, then removes up to n whitespace
    characters from each line, where n is the number of leading
    whitespace characters in the first line. It differs from
    textwrap.dedent in its deletion of leading blank lines and its use
    of the first non-blank line to determine the indentation.

    It is also faster in most cases.
    """
    # This implementation has a somewhat obtuse use of regular
    # expressions.  However, this function accounted for almost 30% of
    # matplotlib startup time, so it is worthy of optimization at all
    # costs.

    if not s:      # includes case of s is None
        return ''

    match = _find_dedent_regex.match(s)
    if match is None:
        return s

    # This is the number of spaces to remove from the left-hand side.
    nshift = match.end(1) - match.start(1)
    if nshift == 0:
        return s

    # Get a regex that will remove *up to* nshift spaces from the
    # beginning of each line.  If it isn't in the cache, generate it.
    unindent = _dedent_regex.get(nshift, None)
    if unindent is None:
        unindent = re.compile("\n\r? {0,%d}" % nshift)
        _dedent_regex[nshift] = unindent

    result = unindent.sub("\n", s).strip()
    return result


def listFiles(root, patterns='*', recurse=1, return_folders=0):
    """
    Recursively list files

    from Parmar and Martelli in the Python Cookbook
    """
    import os.path
    import fnmatch
    # Expand patterns from semicolon-separated string to list
    pattern_list = patterns.split(';')
    results = []

    for dirname, dirs, files in os.walk(root):
        # Append to results all relevant files (and perhaps folders)
        for name in files:
            fullname = os.path.normpath(os.path.join(dirname, name))
            if return_folders or os.path.isfile(fullname):
                for pattern in pattern_list:
                    if fnmatch.fnmatch(name, pattern):
                        results.append(fullname)
                        break
        # Block recursion if recursion was disallowed
        if not recurse:
            break

    return results


def get_recursive_filelist(args):
    """
    Recurse all the files and dirs in *args* ignoring symbolic links
    and return the files as a list of strings
    """
    files = []

    for arg in args:
        if os.path.isfile(arg):
            files.append(arg)
            continue
        if os.path.isdir(arg):
            newfiles = listFiles(arg, recurse=1, return_folders=1)
            files.extend(newfiles)

    return [f for f in files if not os.path.islink(f)]


def pieces(seq, num=2):
    "Break up the *seq* into *num* tuples"
    start = 0
    while 1:
        item = seq[start:start + num]
        if not len(item):
            break
        yield item
        start += num


def exception_to_str(s=None):
    if six.PY3:
        sh = io.StringIO()
    else:
        sh = io.BytesIO()
    if s is not None:
        print(s, file=sh)
    traceback.print_exc(file=sh)
    return sh.getvalue()


def allequal(seq):
    """
    Return *True* if all elements of *seq* compare equal.  If *seq* is
    0 or 1 length, return *True*
    """
    if len(seq) < 2:
        return True
    val = seq[0]
    for i in xrange(1, len(seq)):
        thisval = seq[i]
        if thisval != val:
            return False
    return True


def alltrue(seq):
    """
    Return *True* if all elements of *seq* evaluate to *True*.  If
    *seq* is empty, return *False*.
    """
    if not len(seq):
        return False
    for val in seq:
        if not val:
            return False
    return True


def onetrue(seq):
    """
    Return *True* if one element of *seq* is *True*.  It *seq* is
    empty, return *False*.
    """
    if not len(seq):
        return False
    for val in seq:
        if val:
            return True
    return False


def allpairs(x):
    """
    return all possible pairs in sequence *x*

    Condensed by Alex Martelli from this thread_ on c.l.python

    .. _thread: http://groups.google.com/groups?q=all+pairs+group:*python*&hl=en&lr=&ie=UTF-8&selm=mailman.4028.1096403649.5135.python-list%40python.org&rnum=1
    """
    return [(s, f) for i, f in enumerate(x) for s in x[i + 1:]]


class maxdict(dict):
    """
    A dictionary with a maximum size; this doesn't override all the
    relevant methods to contrain size, just setitem, so use with
    caution
    """
    def __init__(self, maxsize):
        dict.__init__(self)
        self.maxsize = maxsize
        self._killkeys = []

    def __setitem__(self, k, v):
        if k not in self:
            if len(self) >= self.maxsize:
                del self[self._killkeys[0]]
                del self._killkeys[0]
            self._killkeys.append(k)
        dict.__setitem__(self, k, v)


class Stack(object):
    """
    Implement a stack where elements can be pushed on and you can move
    back and forth.  But no pop.  Should mimic home / back / forward
    in a browser
    """

    def __init__(self, default=None):
        self.clear()
        self._default = default

    def __call__(self):
        'return the current element, or None'
        if not len(self._elements):
            return self._default
        else:
            return self._elements[self._pos]

    def __len__(self):
        return self._elements.__len__()

    def __getitem__(self, ind):
        return self._elements.__getitem__(ind)

    def forward(self):
        'move the position forward and return the current element'
        N = len(self._elements)
        if self._pos < N - 1:
            self._pos += 1
        return self()

    def back(self):
        'move the position back and return the current element'
        if self._pos > 0:
            self._pos -= 1
        return self()

    def push(self, o):
        """
        push object onto stack at current position - all elements
        occurring later than the current position are discarded
        """
        self._elements = self._elements[:self._pos + 1]
        self._elements.append(o)
        self._pos = len(self._elements) - 1
        return self()

    def home(self):
        'push the first element onto the top of the stack'
        if not len(self._elements):
            return
        self.push(self._elements[0])
        return self()

    def empty(self):
        return len(self._elements) == 0

    def clear(self):
        'empty the stack'
        self._pos = -1
        self._elements = []

    def bubble(self, o):
        """
        raise *o* to the top of the stack and return *o*.  *o* must be
        in the stack
        """

        if o not in self._elements:
            raise ValueError('Unknown element o')
        old = self._elements[:]
        self.clear()
        bubbles = []
        for thiso in old:
            if thiso == o:
                bubbles.append(thiso)
            else:
                self.push(thiso)
        for thiso in bubbles:
            self.push(o)
        return o

    def remove(self, o):
        'remove element *o* from the stack'
        if o not in self._elements:
            raise ValueError('Unknown element o')
        old = self._elements[:]
        self.clear()
        for thiso in old:
            if thiso == o:
                continue
            else:
                self.push(thiso)


def popall(seq):
    'empty a list'
    for i in xrange(len(seq)):
        seq.pop()


def finddir(o, match, case=False):
    """
    return all attributes of *o* which match string in match.  if case
    is True require an exact case match.
    """
    if case:
        names = [(name, name) for name in dir(o) if is_string_like(name)]
    else:
        names = [(name.lower(), name) for name in dir(o)
                 if is_string_like(name)]
        match = match.lower()
    return [orig for name, orig in names if name.find(match) >= 0]


def reverse_dict(d):
    'reverse the dictionary -- may lose data if values are not unique!'
    return dict([(v, k) for k, v in six.iteritems(d)])


def restrict_dict(d, keys):
    """
    Return a dictionary that contains those keys that appear in both
    d and keys, with values from d.
    """
    return dict([(k, v) for (k, v) in six.iteritems(d) if k in keys])


def report_memory(i=0):  # argument may go away
    'return the memory consumed by process'
    from matplotlib.compat.subprocess import Popen, PIPE
    pid = os.getpid()
    if sys.platform == 'sunos5':
        try:
            a2 = Popen('ps -p %d -o osz' % pid, shell=True,
                       stdout=PIPE).stdout.readlines()
        except OSError:
            raise NotImplementedError(
                "report_memory works on Sun OS only if "
                "the 'ps' program is found")
        mem = int(a2[-1].strip())
    elif sys.platform.startswith('linux'):
        try:
            a2 = Popen('ps -p %d -o rss,sz' % pid, shell=True,
                       stdout=PIPE).stdout.readlines()
        except OSError:
            raise NotImplementedError(
                "report_memory works on Linux only if "
                "the 'ps' program is found")
        mem = int(a2[1].split()[1])
    elif sys.platform.startswith('darwin'):
        try:
            a2 = Popen('ps -p %d -o rss,vsz' % pid, shell=True,
                       stdout=PIPE).stdout.readlines()
        except OSError:
            raise NotImplementedError(
                "report_memory works on Mac OS only if "
                "the 'ps' program is found")
        mem = int(a2[1].split()[0])
    elif sys.platform.startswith('win'):
        try:
            a2 = Popen(["tasklist", "/nh", "/fi", "pid eq %d" % pid],
                       stdout=PIPE).stdout.read()
        except OSError:
            raise NotImplementedError(
                "report_memory works on Windows only if "
                "the 'tasklist' program is found")
        mem = int(a2.strip().split()[-2].replace(',', ''))
    else:
        raise NotImplementedError(
            "We don't have a memory monitor for %s" % sys.platform)
    return mem

_safezip_msg = 'In safezip, len(args[0])=%d but len(args[%d])=%d'


def safezip(*args):
    'make sure *args* are equal len before zipping'
    Nx = len(args[0])
    for i, arg in enumerate(args[1:]):
        if len(arg) != Nx:
            raise ValueError(_safezip_msg % (Nx, i + 1, len(arg)))
    return list(zip(*args))


def issubclass_safe(x, klass):
    'return issubclass(x, klass) and return False on a TypeError'

    try:
        return issubclass(x, klass)
    except TypeError:
        return False


def safe_masked_invalid(x):
    x = np.asanyarray(x)
    try:
        xm = np.ma.masked_invalid(x, copy=False)
        xm.shrink_mask()
    except TypeError:
        return x
    return xm


class MemoryMonitor:
    def __init__(self, nmax=20000):
        self._nmax = nmax
        self._mem = np.zeros((self._nmax,), np.int32)
        self.clear()

    def clear(self):
        self._n = 0
        self._overflow = False

    def __call__(self):
        mem = report_memory()
        if self._n < self._nmax:
            self._mem[self._n] = mem
            self._n += 1
        else:
            self._overflow = True
        return mem

    def report(self, segments=4):
        n = self._n
        segments = min(n, segments)
        dn = int(n / segments)
        ii = list(xrange(0, n, dn))
        ii[-1] = n - 1
        print()
        print('memory report: i, mem, dmem, dmem/nloops')
        print(0, self._mem[0])
        for i in range(1, len(ii)):
            di = ii[i] - ii[i - 1]
            if di == 0:
                continue
            dm = self._mem[ii[i]] - self._mem[ii[i - 1]]
            print('%5d %5d %3d %8.3f' % (ii[i], self._mem[ii[i]],
                                         dm, dm / float(di)))
        if self._overflow:
            print("Warning: array size was too small for the number of calls.")

    def xy(self, i0=0, isub=1):
        x = np.arange(i0, self._n, isub)
        return x, self._mem[i0:self._n:isub]

    def plot(self, i0=0, isub=1, fig=None):
        if fig is None:
            from .pylab import figure
            fig = figure()

        ax = fig.add_subplot(111)
        ax.plot(*self.xy(i0, isub))
        fig.canvas.draw()


def print_cycles(objects, outstream=sys.stdout, show_progress=False):
    """
    *objects*
        A list of objects to find cycles in.  It is often useful to
        pass in gc.garbage to find the cycles that are preventing some
        objects from being garbage collected.

    *outstream*
        The stream for output.

    *show_progress*
        If True, print the number of objects reached as they are found.
    """
    import gc
    from types import FrameType

    def print_path(path):
        for i, step in enumerate(path):
            # next "wraps around"
            next = path[(i + 1) % len(path)]

            outstream.write("   %s -- " % str(type(step)))
            if isinstance(step, dict):
                for key, val in six.iteritems(step):
                    if val is next:
                        outstream.write("[%s]" % repr(key))
                        break
                    if key is next:
                        outstream.write("[key] = %s" % repr(val))
                        break
            elif isinstance(step, list):
                outstream.write("[%d]" % step.index(next))
            elif isinstance(step, tuple):
                outstream.write("( tuple )")
            else:
                outstream.write(repr(step))
            outstream.write(" ->\n")
        outstream.write("\n")

    def recurse(obj, start, all, current_path):
        if show_progress:
            outstream.write("%d\r" % len(all))

        all[id(obj)] = None

        referents = gc.get_referents(obj)
        for referent in referents:
            # If we've found our way back to the start, this is
            # a cycle, so print it out
            if referent is start:
                print_path(current_path)

            # Don't go back through the original list of objects, or
            # through temporary references to the object, since those
            # are just an artifact of the cycle detector itself.
            elif referent is objects or isinstance(referent, FrameType):
                continue

            # We haven't seen this object before, so recurse
            elif id(referent) not in all:
                recurse(referent, start, all, current_path + [obj])

    for obj in objects:
        outstream.write("Examining: %r\n" % (obj,))
        recurse(obj, obj, {}, [])


class Grouper(object):
    """
    This class provides a lightweight way to group arbitrary objects
    together into disjoint sets when a full-blown graph data structure
    would be overkill.

    Objects can be joined using :meth:`join`, tested for connectedness
    using :meth:`joined`, and all disjoint sets can be retreived by
    using the object as an iterator.

    The objects being joined must be hashable and weak-referenceable.

    For example:

        >>> from matplotlib.cbook import Grouper
        >>> class Foo(object):
        ...     def __init__(self, s):
        ...         self.s = s
        ...     def __repr__(self):
        ...         return self.s
        ...
        >>> a, b, c, d, e, f = [Foo(x) for x in 'abcdef']
        >>> grp = Grouper()
        >>> grp.join(a, b)
        >>> grp.join(b, c)
        >>> grp.join(d, e)
        >>> sorted(map(tuple, grp))
        [(a, b, c), (d, e)]
        >>> grp.joined(a, b)
        True
        >>> grp.joined(a, c)
        True
        >>> grp.joined(a, d)
        False

    """
    def __init__(self, init=[]):
        mapping = self._mapping = {}
        for x in init:
            mapping[ref(x)] = [ref(x)]

    def __contains__(self, item):
        return ref(item) in self._mapping

    def clean(self):
        """
        Clean dead weak references from the dictionary
        """
        mapping = self._mapping
        to_drop = [key for key in mapping if key() is None]
        for key in to_drop:
            val = mapping.pop(key)
            val.remove(key)

    def join(self, a, *args):
        """
        Join given arguments into the same set.  Accepts one or more
        arguments.
        """
        mapping = self._mapping
        set_a = mapping.setdefault(ref(a), [ref(a)])

        for arg in args:
            set_b = mapping.get(ref(arg))
            if set_b is None:
                set_a.append(ref(arg))
                mapping[ref(arg)] = set_a
            elif set_b is not set_a:
                if len(set_b) > len(set_a):
                    set_a, set_b = set_b, set_a
                set_a.extend(set_b)
                for elem in set_b:
                    mapping[elem] = set_a

        self.clean()

    def joined(self, a, b):
        """
        Returns True if *a* and *b* are members of the same set.
        """
        self.clean()

        mapping = self._mapping
        try:
            return mapping[ref(a)] is mapping[ref(b)]
        except KeyError:
            return False

    def __iter__(self):
        """
        Iterate over each of the disjoint sets as a list.

        The iterator is invalid if interleaved with calls to join().
        """
        self.clean()

        class Token:
            pass
        token = Token()

        # Mark each group as we come across if by appending a token,
        # and don't yield it twice
        for group in six.itervalues(self._mapping):
            if not group[-1] is token:
                yield [x() for x in group]
                group.append(token)

        # Cleanup the tokens
        for group in six.itervalues(self._mapping):
            if group[-1] is token:
                del group[-1]

    def get_siblings(self, a):
        """
        Returns all of the items joined with *a*, including itself.
        """
        self.clean()

        siblings = self._mapping.get(ref(a), [ref(a)])
        return [x() for x in siblings]


def simple_linear_interpolation(a, steps):
    if steps == 1:
        return a

    steps = np.floor(steps)
    new_length = ((len(a) - 1) * steps) + 1
    new_shape = list(a.shape)
    new_shape[0] = new_length
    result = np.zeros(new_shape, a.dtype)

    result[0] = a[0]
    a0 = a[0:-1]
    a1 = a[1:]
    delta = ((a1 - a0) / steps)
    steps = int(steps)
    for i in range(1, steps):
        result[i::steps] = delta * i + a0
    result[steps::steps] = a1

    return result


def recursive_remove(path):
    if os.path.isdir(path):
        for fname in (glob.glob(os.path.join(path, '*')) +
                      glob.glob(os.path.join(path, '.*'))):
            if os.path.isdir(fname):
                recursive_remove(fname)
                os.removedirs(fname)
            else:
                os.remove(fname)
        #os.removedirs(path)
    else:
        os.remove(path)


def delete_masked_points(*args):
    """
    Find all masked and/or non-finite points in a set of arguments,
    and return the arguments with only the unmasked points remaining.

    Arguments can be in any of 5 categories:

    1) 1-D masked arrays
    2) 1-D ndarrays
    3) ndarrays with more than one dimension
    4) other non-string iterables
    5) anything else

    The first argument must be in one of the first four categories;
    any argument with a length differing from that of the first
    argument (and hence anything in category 5) then will be
    passed through unchanged.

    Masks are obtained from all arguments of the correct length
    in categories 1, 2, and 4; a point is bad if masked in a masked
    array or if it is a nan or inf.  No attempt is made to
    extract a mask from categories 2, 3, and 4 if :meth:`np.isfinite`
    does not yield a Boolean array.

    All input arguments that are not passed unchanged are returned
    as ndarrays after removing the points or rows corresponding to
    masks in any of the arguments.

    A vastly simpler version of this function was originally
    written as a helper for Axes.scatter().

    """
    if not len(args):
        return ()
    if (is_string_like(args[0]) or not iterable(args[0])):
        raise ValueError("First argument must be a sequence")
    nrecs = len(args[0])
    margs = []
    seqlist = [False] * len(args)
    for i, x in enumerate(args):
        if (not is_string_like(x)) and iterable(x) and len(x) == nrecs:
            seqlist[i] = True
            if ma.isMA(x):
                if x.ndim > 1:
                    raise ValueError("Masked arrays must be 1-D")
            else:
                x = np.asarray(x)
        margs.append(x)
    masks = []    # list of masks that are True where good
    for i, x in enumerate(margs):
        if seqlist[i]:
            if x.ndim > 1:
                continue  # Don't try to get nan locations unless 1-D.
            if ma.isMA(x):
                masks.append(~ma.getmaskarray(x))  # invert the mask
                xd = x.data
            else:
                xd = x
            try:
                mask = np.isfinite(xd)
                if isinstance(mask, np.ndarray):
                    masks.append(mask)
            except:  # Fixme: put in tuple of possible exceptions?
                pass
    if len(masks):
        mask = reduce(np.logical_and, masks)
        igood = mask.nonzero()[0]
        if len(igood) < nrecs:
            for i, x in enumerate(margs):
                if seqlist[i]:
                    margs[i] = x.take(igood, axis=0)
    for i, x in enumerate(margs):
        if seqlist[i] and ma.isMA(x):
            margs[i] = x.filled()
    return margs


# FIXME I don't think this is used anywhere
def unmasked_index_ranges(mask, compressed=True):
    """
    Find index ranges where *mask* is *False*.

    *mask* will be flattened if it is not already 1-D.

    Returns Nx2 :class:`numpy.ndarray` with each row the start and stop
    indices for slices of the compressed :class:`numpy.ndarray`
    corresponding to each of *N* uninterrupted runs of unmasked
    values.  If optional argument *compressed* is *False*, it returns
    the start and stop indices into the original :class:`numpy.ndarray`,
    not the compressed :class:`numpy.ndarray`.  Returns *None* if there
    are no unmasked values.

    Example::

      y = ma.array(np.arange(5), mask = [0,0,1,0,0])
      ii = unmasked_index_ranges(ma.getmaskarray(y))
      # returns array [[0,2,] [2,4,]]

      y.compressed()[ii[1,0]:ii[1,1]]
      # returns array [3,4,]

      ii = unmasked_index_ranges(ma.getmaskarray(y), compressed=False)
      # returns array [[0, 2], [3, 5]]

      y.filled()[ii[1,0]:ii[1,1]]
      # returns array [3,4,]

    Prior to the transforms refactoring, this was used to support
    masked arrays in Line2D.
    """
    mask = mask.reshape(mask.size)
    m = np.concatenate(((1,), mask, (1,)))
    indices = np.arange(len(mask) + 1)
    mdif = m[1:] - m[:-1]
    i0 = np.compress(mdif == -1, indices)
    i1 = np.compress(mdif == 1, indices)
    assert len(i0) == len(i1)
    if len(i1) == 0:
        return None  # Maybe this should be np.zeros((0,2), dtype=int)
    if not compressed:
        return np.concatenate((i0[:, np.newaxis], i1[:, np.newaxis]), axis=1)
    seglengths = i1 - i0
    breakpoints = np.cumsum(seglengths)
    ic0 = np.concatenate(((0,), breakpoints[:-1]))
    ic1 = breakpoints
    return np.concatenate((ic0[:, np.newaxis], ic1[:, np.newaxis]), axis=1)

# a dict to cross-map linestyle arguments
_linestyles = [('-', 'solid'),
               ('--', 'dashed'),
               ('-.', 'dashdot'),
               (':', 'dotted')]

ls_mapper = dict(_linestyles)
ls_mapper.update([(ls[1], ls[0]) for ls in _linestyles])


def align_iterators(func, *iterables):
    """
    This generator takes a bunch of iterables that are ordered by func
    It sends out ordered tuples::

       (func(row), [rows from all iterators matching func(row)])

    It is used by :func:`matplotlib.mlab.recs_join` to join record arrays
    """
    class myiter:
        def __init__(self, it):
            self.it = it
            self.key = self.value = None
            self.iternext()

        def iternext(self):
            try:
                self.value = next(self.it)
                self.key = func(self.value)
            except StopIteration:
                self.value = self.key = None

        def __call__(self, key):
            retval = None
            if key == self.key:
                retval = self.value
                self.iternext()
            elif self.key and key > self.key:
                raise ValueError("Iterator has been left behind")
            return retval

    # This can be made more efficient by not computing the minimum key for each
    # iteration
    iters = [myiter(it) for it in iterables]
    minvals = minkey = True
    while 1:
        minvals = ([_f for _f in [it.key for it in iters] if _f])
        if minvals:
            minkey = min(minvals)
            yield (minkey, [it(minkey) for it in iters])
        else:
            break


def is_math_text(s):
    # Did we find an even number of non-escaped dollar signs?
    # If so, treat is as math text.
    try:
        s = six.text_type(s)
    except UnicodeDecodeError:
        raise ValueError(
            "matplotlib display text must have all code points < 128 or use "
            "Unicode strings")

    dollar_count = s.count(r'$') - s.count(r'\$')
    even_dollars = (dollar_count > 0 and dollar_count % 2 == 0)

    return even_dollars


class _NestedClassGetter(object):
    # recipe from http://stackoverflow.com/a/11493777/741316
    """
    When called with the containing class as the first argument,
    and the name of the nested class as the second argument,
    returns an instance of the nested class.
    """
    def __call__(self, containing_class, class_name):
        nested_class = getattr(containing_class, class_name)

        # make an instance of a simple object (this one will do), for which we
        # can change the __class__ later on.
        nested_instance = _NestedClassGetter()

        # set the class of the instance, the __init__ will never be called on
        # the class but the original state will be set later on by pickle.
        nested_instance.__class__ = nested_class
        return nested_instance


class _InstanceMethodPickler(object):
    """
    Pickle cannot handle instancemethod saving. _InstanceMethodPickler
    provides a solution to this.
    """
    def __init__(self, instancemethod):
        """Takes an instancemethod as its only argument."""
        if six.PY3:
            self.parent_obj = instancemethod.__self__
            self.instancemethod_name = instancemethod.__func__.__name__
        else:
            self.parent_obj = instancemethod.im_self
            self.instancemethod_name = instancemethod.im_func.__name__

    def get_instancemethod(self):
        return getattr(self.parent_obj, self.instancemethod_name)


# Numpy > 1.6.x deprecates putmask in favor of the new copyto.
# So long as we support versions 1.6.x and less, we need the
# following local version of putmask.  We choose to make a
# local version of putmask rather than of copyto because the
# latter includes more functionality than the former. Therefore
# it is easy to make a local version that gives full putmask
# behavior, but duplicating the full copyto behavior would be
# more difficult.

try:
    np.copyto
except AttributeError:
    _putmask = np.putmask
else:
    def _putmask(a, mask, values):
        return np.copyto(a, values, where=mask)<|MERGE_RESOLUTION|>--- conflicted
+++ resolved
@@ -6,12 +6,8 @@
 it imports matplotlib only at runtime.
 """
 
-<<<<<<< HEAD
-from __future__ import absolute_import, division, print_function, unicode_literals
-=======
 from __future__ import (absolute_import, division, print_function,
                         unicode_literals)
->>>>>>> d5f98765
 
 import six
 from six.moves import xrange
@@ -695,8 +691,6 @@
 def is_writable_file_like(obj):
     'return true if *obj* looks like a file object with a *write* method'
     return hasattr(obj, 'write') and six.callable(obj.write)
-<<<<<<< HEAD
-=======
 
 
 def file_requires_unicode(x):
@@ -710,7 +704,6 @@
         return True
     else:
         return False
->>>>>>> d5f98765
 
 
 def is_scalar(obj):
