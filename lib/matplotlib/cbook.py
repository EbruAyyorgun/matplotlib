--- conflicted
+++ resolved
@@ -14,6 +14,7 @@
 import os.path
 import random
 from functools import reduce
+
 import matplotlib
 
 major, minor1, minor2, s, tmp = sys.version_info
@@ -31,9 +32,6 @@
         return urllib2.addinfourl(io.StringIO(data),
                                   headers, url, code)
 
-import matplotlib
-
-
 # On some systems, locale.getpreferredencoding returns None,
 # which can break unicode; and the sage project reports that
 # some systems have incorrect locale specifications, e.g.,
@@ -43,10 +41,18 @@
 # On some systems, getpreferredencoding sets the locale, which has
 # side effects.  Passing False eliminates those side effects.
 
-
-<<<<<<< HEAD
 if sys.version_info[0] >= 3:
     def unicode_safe(s):
+        import matplotlib
+
+        try:
+            preferredencoding = locale.getpreferredencoding(
+                matplotlib.rcParams['axes.formatter.use_locale']).strip()
+            if not preferredencoding:
+                preferredencoding = None
+        except (ValueError, ImportError, AttributeError):
+            preferredencoding = None
+
         if isinstance(s, bytes):
             if preferredencoding is None:
                 return unicode(s)
@@ -57,23 +63,18 @@
         return s
 else:
     def unicode_safe(s):
+        import matplotlib
+
+        try:
+            preferredencoding = locale.getpreferredencoding(
+                matplotlib.rcParams['axes.formatter.use_locale']).strip()
+            if not preferredencoding:
+                preferredencoding = None
+        except (ValueError, ImportError, AttributeError):
+            preferredencoding = None
+
         if preferredencoding is None: return unicode(s)
         else: return unicode(s, preferredencoding)
-=======
-def unicode_safe(s):
-    import matplotlib
-
-    try:
-        preferredencoding = locale.getpreferredencoding(
-            matplotlib.rcParams['axes.formatter.use_locale']).strip()
-        if not preferredencoding:
-            preferredencoding = None
-    except (ValueError, ImportError, AttributeError):
-        preferredencoding = None
-
-    if preferredencoding is None: return unicode(s)
-    else: return unicode(s, preferredencoding)
->>>>>>> 23cdfaa1
 
 
 class converter:
