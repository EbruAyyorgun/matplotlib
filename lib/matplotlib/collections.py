--- conflicted
+++ resolved
@@ -960,10 +960,6 @@
         self._A = other._A
         self.norm = other.norm
         self.cmap = other.cmap
-<<<<<<< HEAD
-=======
-        self._update_dict = other._update_dict.copy()
->>>>>>> c6d08c6a
         self.stale = True
 
 
