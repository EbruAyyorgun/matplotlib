from __future__ import print_function

import numpy as np

from matplotlib.testing.decorators import cleanup, image_comparison
import matplotlib.pyplot as plt

from nose.tools import assert_equal, assert_not_equal

# cpickle is faster, pickle gives better exceptions
import cPickle as pickle
#import pickle

from io import BytesIO


def depth_getter(obj,
                 current_depth=0,
                 depth_stack=None,
                 nest_info='top level object'):
    """
    Returns a dictionary mapping:

        id(obj): (shallowest_depth, obj, nest_info)

    for the given object (and its subordinates).

    This, in conjunction with recursive_pickle, can be used to debug
    pickling issues, although finding others is sometimes a case of
    trial and error.

    """
    if depth_stack is None:
        depth_stack = {}

    if id(obj) in depth_stack:
        stack = depth_stack[id(obj)]
        if stack[0] > current_depth:
            del depth_stack[id(obj)]
        else:
            return depth_stack

    depth_stack[id(obj)] = (current_depth, obj, nest_info)

    if isinstance(obj, (list, tuple)):
        for i, item in enumerate(obj):
            depth_getter(item, current_depth=current_depth+1,
                         depth_stack=depth_stack,
                         nest_info='list/tuple item #%s in (%s)' % (i, nest_info))
    else:
        if isinstance(obj, dict):
            state = obj
        elif hasattr(obj, '__getstate__'):
            state = obj.__getstate__()
            if not isinstance(state, dict):
                state = {}
        elif hasattr(obj, '__dict__'):
            state = obj.__dict__
        else:
            state = {}

        for key, value in state.iteritems():
            depth_getter(value, current_depth=current_depth+1,
                         depth_stack=depth_stack,
                         nest_info='attribute "%s" in (%s)' % (key, nest_info))

        # for instancemethod picklability (and some other issues), uncommenting
        # the following may be helpful
#        print([(name, dobj.__class__) for name, dobj in state.iteritems()], ': ', nest_info, ';', type(obj))

    return depth_stack


def recursive_pickle(top_obj):
    """
    Recursively pickle all of the given objects subordinates, starting with
    the deepest first. **Very** handy for debugging pickling issues, but
    also very slow (as it literally pickles each object in turn).

    Handles circular object references gracefully.

    """
    objs = depth_getter(top_obj)
    # sort by depth then by nest_info
    objs = sorted(objs.itervalues(), key=lambda val: (-val[0], val[2]))

    for _, obj, location in objs:
#        print('trying %s' % location)
        try:
            pickle.dump(obj, BytesIO(), pickle.HIGHEST_PROTOCOL)
        except Exception, err:
            print(obj)
            print('Failed to pickle %s. \n Type: %s. Traceback follows:' % (location, type(obj)))
            raise


@cleanup
def test_simple():
    fig = plt.figure()
    # un-comment to debug
#    recursive_pickle(fig)
    pickle.dump(fig, BytesIO(), pickle.HIGHEST_PROTOCOL)

    ax = plt.subplot(121)
    pickle.dump(ax, BytesIO(), pickle.HIGHEST_PROTOCOL)

    ax = plt.axes(projection='polar')
    plt.plot(range(10), label='foobar')
    plt.legend()

#    recursive_pickle(fig)
    pickle.dump(ax, BytesIO(), pickle.HIGHEST_PROTOCOL)

#    ax = plt.subplot(121, projection='hammer')
#    recursive_pickle(ax, 'figure')
#    pickle.dump(ax, BytesIO(), pickle.HIGHEST_PROTOCOL)

    fig = plt.figure()
<<<<<<< HEAD
    plt.plot(range(10))
    fig.tight_layout(pad=0.3)
    recursive_pickle(fig)
=======
    ax = plt.axes()
    plt.plot(range(10))
    ax.set_yscale('log')
>>>>>>> 87bd8b8b
    pickle.dump(fig, BytesIO(), pickle.HIGHEST_PROTOCOL)


@image_comparison(baseline_images=['multi_pickle'],
                  extensions=['png'], remove_text=True)
def test_complete():
    fig = plt.figure('Figure with a label?', figsize=(10, 6))

    plt.suptitle('Can you fit any more in a figure?')

    # make some arbitrary data
    x, y = np.arange(8), np.arange(10)
    data = u = v = np.linspace(0, 10, 80).reshape(10, 8)
    v = np.sin(v * -0.6)

    plt.subplot(3,3,1)
    plt.plot(range(10))

    plt.subplot(3, 3, 2)
    plt.contourf(data, hatches=['//', 'ooo'])
    plt.colorbar()

    plt.subplot(3, 3, 3)
    plt.pcolormesh(data)


    plt.subplot(3, 3, 4)
    plt.imshow(data)

    plt.subplot(3, 3, 5)
    plt.pcolor(data)

    plt.subplot(3, 3, 6)
    plt.streamplot(x, y, u, v)

    plt.subplot(3, 3, 7)
    plt.quiver(x, y, u, v)

    plt.subplot(3, 3, 8)
    plt.scatter(x, x**2, label='$x^2$')
    plt.legend(loc='upper left')

    plt.subplot(3, 3, 9)
    plt.errorbar(x, x * -0.5, xerr=0.2, yerr=0.4)

    ###### plotting is done, now test its pickle-ability #########

    # Uncomment to debug any unpicklable objects. This is slow (~200 seconds).
#    recursive_pickle(fig)

    result_fh = BytesIO()
    pickle.dump(fig, result_fh, pickle.HIGHEST_PROTOCOL)

    plt.close('all')

    # make doubly sure that there are no figures left
    assert_equal(plt._pylab_helpers.Gcf.figs, {})

    # wind back the fh and load in the figure
    result_fh.seek(0)
    fig = pickle.load(result_fh)

    # make sure there is now a figure manager
    assert_not_equal(plt._pylab_helpers.Gcf.figs, {})

    assert_equal(fig.get_label(), 'Figure with a label?')


def test_no_pyplot():
    # tests pickle-ability of a figure not created with pyplot

    import pickle as p
    from matplotlib.backends.backend_pdf import FigureCanvasPdf as fc
    from matplotlib.figure import Figure

    fig = Figure()
    can = fc(fig)
    ax = fig.add_subplot(1, 1, 1)
    ax.plot([1, 2, 3], [1, 2, 3])

    # Uncomment to debug any unpicklable objects. This is slow so is not
    # uncommented by default.
#    recursive_pickle(fig)
    pickle.dump(fig, BytesIO(), pickle.HIGHEST_PROTOCOL)<|MERGE_RESOLUTION|>--- conflicted
+++ resolved
@@ -116,15 +116,9 @@
 #    pickle.dump(ax, BytesIO(), pickle.HIGHEST_PROTOCOL)
 
     fig = plt.figure()
-<<<<<<< HEAD
-    plt.plot(range(10))
-    fig.tight_layout(pad=0.3)
-    recursive_pickle(fig)
-=======
     ax = plt.axes()
     plt.plot(range(10))
     ax.set_yscale('log')
->>>>>>> 87bd8b8b
     pickle.dump(fig, BytesIO(), pickle.HIGHEST_PROTOCOL)
 
 
