import numpy as np
from numpy import ma
import matplotlib
from matplotlib.testing.decorators import image_comparison, cleanup
import matplotlib.pyplot as plt


@image_comparison(baseline_images=['formatter_ticker_001',
                                   'formatter_ticker_002',
                                   'formatter_ticker_003',
                                   'formatter_ticker_004',
                                   'formatter_ticker_005',
                                   ])
def test_formatter_ticker():
    import matplotlib.testing.jpl_units as units
    units.register()

    # This should affect the tick size.  (Tests issue #543)
    matplotlib.rcParams['lines.markeredgewidth'] = 30

    # This essentially test to see if user specified labels get overwritten
    # by the auto labeler functionality of the axes.
    xdata = [ x*units.sec for x in range(10) ]
    ydata1 = [ (1.5*y - 0.5)*units.km for y in range(10) ]
    ydata2 = [ (1.75*y - 1.0)*units.km for y in range(10) ]

    fig = plt.figure()
    ax = plt.subplot( 111 )
    ax.set_xlabel( "x-label 001" )

    fig = plt.figure()
    ax = plt.subplot( 111 )
    ax.set_xlabel( "x-label 001" )
    ax.plot( xdata, ydata1, color='blue', xunits="sec" )

    fig = plt.figure()
    ax = plt.subplot( 111 )
    ax.set_xlabel( "x-label 001" )
    ax.plot( xdata, ydata1, color='blue', xunits="sec" )
    ax.set_xlabel( "x-label 003" )

    fig = plt.figure()
    ax = plt.subplot( 111 )
    ax.plot( xdata, ydata1, color='blue', xunits="sec" )
    ax.plot( xdata, ydata2, color='green', xunits="hour" )
    ax.set_xlabel( "x-label 004" )

    # See SF bug 2846058
    # https://sourceforge.net/tracker/?func=detail&aid=2846058&group_id=80706&atid=560720
    fig = plt.figure()
    ax = plt.subplot( 111 )
    ax.plot( xdata, ydata1, color='blue', xunits="sec" )
    ax.plot( xdata, ydata2, color='green', xunits="hour" )
    ax.set_xlabel( "x-label 005" )
    ax.autoscale_view()

@cleanup
def test_add_collection():
    # Test if data limits are unchanged by adding an empty collection.
    # Github issue #1490, pull #1497. 
    fig = matplotlib.figure.Figure()
    fig2 = matplotlib.figure.Figure()
    ax = fig.add_subplot(111)
    ax2 = fig2.add_subplot(111)
    coll = ax2.scatter([0, 1], [0, 1])
    ax.add_collection(coll)
    bounds = ax.dataLim.bounds
    coll = ax2.scatter([], [])
    ax.add_collection(coll)
    assert ax.dataLim.bounds == bounds

@image_comparison(baseline_images=["formatter_large_small"])
def test_formatter_large_small():
    # github issue #617, pull #619
    fig, ax = plt.subplots(1)
    x = [0.500000001, 0.500000002]
    y = [500000001, 500000002]
    ax.plot(x, y)

@image_comparison(baseline_images=["twin_axis_locaters_formatters"])
def test_twin_axis_locaters_formatters():
    vals = np.linspace(0, 1, num=5, endpoint=True)
    locs = np.sin(np.pi * vals / 2.0)

    majl = plt.FixedLocator(locs)
    minl = plt.FixedLocator([0.1, 0.2, 0.3])

    fig = plt.figure()
    ax1 = fig.add_subplot(1, 1, 1)
    ax1.plot([0.1, 100], [0, 1])
    ax1.yaxis.set_major_locator(majl)
    ax1.yaxis.set_minor_locator(minl)
    ax1.yaxis.set_major_formatter(plt.FormatStrFormatter('%08.2lf'))
    ax1.yaxis.set_minor_formatter(plt.FixedFormatter(['tricks', 'mind', 'jedi']))

    ax1.xaxis.set_major_locator(plt.LinearLocator())
    ax1.xaxis.set_minor_locator(plt.FixedLocator([15, 35, 55, 75]))
    ax1.xaxis.set_major_formatter(plt.FormatStrFormatter('%05.2lf'))
    ax1.xaxis.set_minor_formatter(plt.FixedFormatter(['c', '3', 'p', 'o']))
    ax2 = ax1.twiny()
    ax3 = ax1.twinx()

@image_comparison(baseline_images=["autoscale_tiny_range"], remove_text=True)
def test_autoscale_tiny_range():
    # github pull #904
    fig, ax = plt.subplots(2, 2)
    ax = ax.flatten()
    for i in xrange(4):
        y1 = 10**(-11 - i)
        ax[i].plot([0, 1], [1, 1 + y1])

@image_comparison(baseline_images=['offset_points'],
                  remove_text=True)
def test_basic_annotate():
    # Setup some data
    t = np.arange( 0.0, 5.0, 0.01 )
    s = np.cos( 2.0*np.pi * t )

    # Offset Points

    fig = plt.figure()
    ax = fig.add_subplot( 111, autoscale_on=False, xlim=(-1,5), ylim=(-3,5) )
    line, = ax.plot( t, s, lw=3, color='purple' )

    ax.annotate( 'local max', xy=(3, 1), xycoords='data',
                 xytext=(3, 3), textcoords='offset points' )

@image_comparison(baseline_images=['polar_axes'])
def test_polar_annotations():
    # you can specify the xypoint and the xytext in different
    # positions and coordinate systems, and optionally turn on a
    # connecting line and mark the point with a marker.  Annotations
    # work on polar axes too.  In the example below, the xy point is
    # in native coordinates (xycoords defaults to 'data').  For a
    # polar axes, this is in (theta, radius) space.  The text in this
    # example is placed in the fractional figure coordinate system.
    # Text keyword args like horizontal and vertical alignment are
    # respected

    # Setup some data
    r = np.arange(0.0, 1.0, 0.001 )
    theta = 2.0 * 2.0 * np.pi * r

    fig = plt.figure()
    ax = fig.add_subplot( 111, polar=True )
    line, = ax.plot( theta, r, color='#ee8d18', lw=3 )

    ind = 800
    thisr, thistheta = r[ind], theta[ind]
    ax.plot([thistheta], [thisr], 'o')
    ax.annotate('a polar annotation',
                xy=(thistheta, thisr),  # theta, radius
                xytext=(0.05, 0.05),    # fraction, fraction
                textcoords='figure fraction',
                arrowprops=dict(facecolor='black', shrink=0.05),
                horizontalalignment='left',
                verticalalignment='baseline',
                )

   #--------------------------------------------------------------------
@image_comparison(baseline_images=['polar_coords'],
                  remove_text=True)
def test_polar_coord_annotations():
    # You can also use polar notation on a catesian axes.  Here the
    # native coordinate system ('data') is cartesian, so you need to
    # specify the xycoords and textcoords as 'polar' if you want to
    # use (theta, radius)
    from matplotlib.patches import Ellipse
    el = Ellipse((0,0), 10, 20, facecolor='r', alpha=0.5)

    fig = plt.figure()
    ax = fig.add_subplot( 111, aspect='equal' )

    ax.add_artist( el )
    el.set_clip_box( ax.bbox )

    ax.annotate('the top',
                xy=(np.pi/2., 10.),      # theta, radius
                xytext=(np.pi/3, 20.),   # theta, radius
                xycoords='polar',
                textcoords='polar',
                arrowprops=dict(facecolor='black', shrink=0.05),
                horizontalalignment='left',
                verticalalignment='baseline',
                clip_on=True, # clip to the axes bounding box
                )

    ax.set_xlim( -20, 20 )
    ax.set_ylim( -20, 20 )

@image_comparison(baseline_images=['fill_units'])
def test_fill_units():
    from datetime import datetime
    import matplotlib.testing.jpl_units as units
    units.register()

    # generate some data
    t = units.Epoch( "ET", dt=datetime(2009, 4, 27) )
    value = 10.0 * units.deg
    day = units.Duration( "ET", 24.0 * 60.0 * 60.0 )

    fig = plt.figure()

    # Top-Left
    ax1 = fig.add_subplot( 221 )
    ax1.plot( [t], [value], yunits='deg', color='red' )
    ax1.fill( [733525.0, 733525.0, 733526.0, 733526.0],
              [0.0, 0.0, 90.0, 0.0], 'b' )

    # Top-Right
    ax2 = fig.add_subplot( 222 )
    ax2.plot( [t], [value], yunits='deg', color='red' )
    ax2.fill( [t,      t,      t+day,     t+day],
              [0.0,  0.0,  90.0,    0.0], 'b' )

    # Bottom-Left
    ax3 = fig.add_subplot( 223 )
    ax3.plot( [t], [value], yunits='deg', color='red' )
    ax3.fill( [733525.0, 733525.0, 733526.0, 733526.0],
              [0*units.deg,  0*units.deg,  90*units.deg,    0*units.deg], 'b' )

    # Bottom-Right
    ax4 = fig.add_subplot( 224 )
    ax4.plot( [t], [value], yunits='deg', color='red' )
    ax4.fill( [t,      t,      t+day,     t+day],
              [0*units.deg,  0*units.deg,  90*units.deg,    0*units.deg],
              facecolor="blue" )

    fig.autofmt_xdate()

@image_comparison(baseline_images=['single_point'])
def test_single_point():
    fig = plt.figure()
    plt.subplot( 211 )
    plt.plot( [0], [0], 'o' )

    plt.subplot( 212 )
    plt.plot( [1], [1], 'o' )

@image_comparison(baseline_images=['single_date'])
def test_single_date():
    time1=[ 721964.0 ]
    data1=[ -65.54 ]

    fig = plt.figure()
    plt.subplot( 211 )
    plt.plot_date( time1, data1, 'o', color='r' )

    plt.subplot( 212 )
    plt.plot( time1, data1, 'o', color='r' )

@image_comparison(baseline_images=['shaped_data'])
def test_shaped_data():
    xdata = np.array([[ 0.53295185,  0.23052951,  0.19057629,  0.66724975,  0.96577916,
                        0.73136095,  0.60823287,  0.017921  ,  0.29744742,  0.27164665],
                      [ 0.2798012 ,  0.25814229,  0.02818193,  0.12966456,  0.57446277,
                        0.58167607,  0.71028245,  0.69112737,  0.89923072,  0.99072476],
                      [ 0.81218578,  0.80464528,  0.76071809,  0.85616314,  0.12757994,
                        0.94324936,  0.73078663,  0.09658102,  0.60703967,  0.77664978],
                      [ 0.28332265,  0.81479711,  0.86985333,  0.43797066,  0.32540082,
                        0.43819229,  0.92230363,  0.49414252,  0.68168256,  0.05922372],
                      [ 0.10721335,  0.93904142,  0.79163075,  0.73232848,  0.90283839,
                        0.68408046,  0.25502302,  0.95976614,  0.59214115,  0.13663711],
                      [ 0.28087456,  0.33127607,  0.15530412,  0.76558121,  0.83389773,
                        0.03735974,  0.98717738,  0.71432229,  0.54881366,  0.86893953],
                      [ 0.77995937,  0.995556  ,  0.29688434,  0.15646162,  0.051848  ,
                        0.37161935,  0.12998491,  0.09377296,  0.36882507,  0.36583435],
                      [ 0.37851836,  0.05315792,  0.63144617,  0.25003433,  0.69586032,
                        0.11393988,  0.92362096,  0.88045438,  0.93530252,  0.68275072],
                      [ 0.86486596,  0.83236675,  0.82960664,  0.5779663 ,  0.25724233,
                        0.84841095,  0.90862812,  0.64414887,  0.3565272 ,  0.71026066],
                      [ 0.01383268,  0.3406093 ,  0.76084285,  0.70800694,  0.87634056,
                        0.08213693,  0.54655021,  0.98123181,  0.44080053,  0.86815815]])

    y1 = np.arange( 10 )
    y1.shape = 1, 10

    y2 = np.arange( 10 )
    y2.shape = 10, 1

    fig = plt.figure()
    plt.subplot( 411 )
    plt.plot( y1 )
    plt.subplot( 412 )
    plt.plot( y2 )

    plt.subplot( 413 )
    from nose.tools import assert_raises
    assert_raises(ValueError,plt.plot, (y1,y2))

    plt.subplot( 414 )
    plt.plot( xdata[:,1], xdata[1,:], 'o' )

@image_comparison(baseline_images=['const_xy'])
def test_const_xy():
    fig = plt.figure()

    plt.subplot( 311 )
    plt.plot( np.arange(10), np.ones( (10,) ) )

    plt.subplot( 312 )
    plt.plot( np.ones( (10,) ), np.arange(10) )

    plt.subplot( 313 )
    plt.plot( np.ones( (10,) ), np.ones( (10,) ), 'o' )


@image_comparison(baseline_images=['polar_wrap_180',
                                   'polar_wrap_360',
                                   ])
def test_polar_wrap():
    D2R = np.pi / 180.0

    fig = plt.figure()

    plt.subplot(111, polar=True)

    plt.polar( [179*D2R, -179*D2R], [0.2, 0.1], "b.-" )
    plt.polar( [179*D2R,  181*D2R], [0.2, 0.1], "g.-" )
    plt.rgrids( [0.05, 0.1, 0.15, 0.2, 0.25, 0.3] )
    assert len(fig.axes) == 1, 'More than one polar axes created.'
    fig = plt.figure()

    plt.subplot( 111, polar=True)
    plt.polar( [2*D2R, -2*D2R], [0.2, 0.1], "b.-" )
    plt.polar( [2*D2R,  358*D2R], [0.2, 0.1], "g.-" )
    plt.polar( [358*D2R,  2*D2R], [0.2, 0.1], "r.-" )
    plt.rgrids( [0.05, 0.1, 0.15, 0.2, 0.25, 0.3] )


@image_comparison(baseline_images=['polar_units', 'polar_units_2'],
                  freetype_version=('2.4.5', '2.4.9'))
def test_polar_units():
    import matplotlib.testing.jpl_units as units
    from nose.tools import assert_true
    units.register()

    pi = np.pi
    deg = units.UnitDbl( 1.0, "deg" )
    km = units.UnitDbl( 1.0, "km" )

    x1 = [ pi/6.0, pi/4.0, pi/3.0, pi/2.0 ]
    x2 = [ 30.0*deg, 45.0*deg, 60.0*deg, 90.0*deg ]

    y1 = [ 1.0, 2.0, 3.0, 4.0]
    y2 = [ 4.0, 3.0, 2.0, 1.0 ]

    fig = plt.figure()

    plt.polar( x2, y1, color = "blue" )

    # polar( x2, y1, color = "red", xunits="rad" )
    # polar( x2, y2, color = "green" )

    fig = plt.figure()

    # make sure runits and theta units work
    y1 = [ y*km for y in y1 ]
    plt.polar( x2, y1, color = "blue", thetaunits="rad", runits="km" )
    assert_true( isinstance(plt.gca().get_xaxis().get_major_formatter(), units.UnitDblFormatter) )


@image_comparison(baseline_images=['polar_rmin'])
def test_polar_rmin():
    r = np.arange(0, 3.0, 0.01)
    theta = 2*np.pi*r

    fig = plt.figure()
    ax = fig.add_axes([0.1, 0.1, 0.8, 0.8], polar=True)
    ax.plot(theta, r)
    ax.set_rmax(2.0)
    ax.set_rmin(0.5)

@image_comparison(baseline_images=['polar_theta_position'])
def test_polar_theta_position():
    r = np.arange(0, 3.0, 0.01)
    theta = 2*np.pi*r

    fig = plt.figure()
    ax = fig.add_axes([0.1, 0.1, 0.8, 0.8], polar=True)
    ax.plot(theta, r)
    ax.set_theta_zero_location("NW")
    ax.set_theta_direction('clockwise')

@image_comparison(baseline_images=['axvspan_epoch'])
def test_axvspan_epoch():
    from datetime import datetime
    import matplotlib.testing.jpl_units as units
    units.register()

    # generate some data
    t0 = units.Epoch( "ET", dt=datetime(2009, 1, 20) )
    tf = units.Epoch( "ET", dt=datetime(2009, 1, 21) )

    dt = units.Duration( "ET", units.day.convert( "sec" ) )

    fig = plt.figure()

    plt.axvspan( t0, tf, facecolor="blue", alpha=0.25 )

    ax = plt.gca()
    ax.set_xlim( t0 - 5.0*dt, tf + 5.0*dt )

@image_comparison(baseline_images=['axhspan_epoch'])
def test_axhspan_epoch():
    from datetime import datetime
    import matplotlib.testing.jpl_units as units
    units.register()

    # generate some data
    t0 = units.Epoch( "ET", dt=datetime(2009, 1, 20) )
    tf = units.Epoch( "ET", dt=datetime(2009, 1, 21) )

    dt = units.Duration( "ET", units.day.convert( "sec" ) )

    fig = plt.figure()

    plt.axhspan( t0, tf, facecolor="blue", alpha=0.25 )

    ax = plt.gca()
    ax.set_ylim( t0 - 5.0*dt, tf + 5.0*dt )


@image_comparison(baseline_images=['hexbin_extent'],
                  remove_text=True)
def test_hexbin_extent():
    # this test exposes sf bug 2856228
    fig = plt.figure()

    ax = fig.add_subplot(111)
    data = np.arange(2000.)/2000.
    data.shape = 2, 1000
    x, y = data

    ax.hexbin(x, y, extent=[.1, .3, .6, .7])

@image_comparison(baseline_images=['hexbin_log'],
                  remove_text=True,
                  extensions=['png'])
def test_hexbin_log():
    # Issue #1636
    fig = plt.figure()

    np.random.seed(0)
    n = 100000
    x = np.random.standard_normal(n)
    y = 2.0 + 3.0 * x + 4.0 * np.random.standard_normal(n)
    y = np.power(2, y * 0.5)
    ax = fig.add_subplot(111)
    ax.hexbin(x, y, yscale='log')

@cleanup
def test_inverted_limits():
    # Test gh:1553
    # Calling invert_xaxis prior to plotting should not disable autoscaling
    # while still maintaining the inverted direction
    fig = plt.figure()
    ax = fig.gca()
    ax.invert_xaxis()
    ax.plot([-5, -3, 2, 4], [1, 2, -3, 5])

    assert ax.get_xlim() == (4, -5)
    assert ax.get_ylim() == (-3, 5)
    plt.close()

    fig = plt.figure()
    ax = fig.gca()
    ax.invert_yaxis()
    ax.plot([-5, -3, 2, 4], [1, 2, -3, 5])

    assert ax.get_xlim() == (-5, 4)
    assert ax.get_ylim() == (5, -3)
    plt.close()

@image_comparison(baseline_images=['nonfinite_limits'])
def test_nonfinite_limits():
    x = np.arange(0., np.e, 0.01)
    olderr = np.seterr(divide='ignore') #silence divide by zero warning from log(0)
    try:
        y = np.log(x)
    finally:
        np.seterr(**olderr)
    x[len(x)/2] = np.nan
    fig = plt.figure()
    ax = fig.add_subplot(111)
    ax.plot(x, y)

@image_comparison(baseline_images=['imshow'],
                  remove_text=True)
def test_imshow():
    #Create a NxN image
    N=100
    (x,y) = np.indices((N,N))
    x -= N//2
    y -= N//2
    r = np.sqrt(x**2+y**2-x*y)

    #Create a contour plot at N/4 and extract both the clip path and transform
    fig = plt.figure()
    ax = fig.add_subplot(111)

    ax.imshow(r)

@image_comparison(baseline_images=['imshow_clip'])
def test_imshow_clip():
    # As originally reported by Gellule Xg <gellule.xg@free.fr>

    #Create a NxN image
    N=100
    (x,y) = np.indices((N,N))
    x -= N//2
    y -= N//2
    r = np.sqrt(x**2+y**2-x*y)

    #Create a contour plot at N/4 and extract both the clip path and transform
    fig = plt.figure()
    ax = fig.add_subplot(111)

    c = ax.contour(r,[N/4])
    x = c.collections[0]
    clipPath = x.get_paths()[0]
    clipTransform = x.get_transform()

    from matplotlib.transforms import TransformedPath
    clip_path = TransformedPath(clipPath, clipTransform)

    #Plot the image clipped by the contour
    ax.imshow(r, clip_path=clip_path)

@image_comparison(baseline_images=['polycollection_joinstyle'],
                  remove_text=True)
def test_polycollection_joinstyle():
    # Bug #2890979 reported by Matthew West

    from matplotlib import collections as mcoll

    fig = plt.figure()
    ax = fig.add_subplot(111)
    verts = np.array([[1,1], [1,2], [2,2], [2,1]])
    c = mcoll.PolyCollection([verts], linewidths = 40)
    ax.add_collection(c)
    ax.set_xbound(0, 3)
    ax.set_ybound(0, 3)

@image_comparison(baseline_images=['fill_between_interpolate'],
                  remove_text=True)
def test_fill_between_interpolate():
    x = np.arange(0.0, 2, 0.02)
    y1 = np.sin(2*np.pi*x)
    y2 = 1.2*np.sin(4*np.pi*x)

    fig = plt.figure()
    ax = fig.add_subplot(211)
    ax.plot(x, y1, x, y2, color='black')
    ax.fill_between(x, y1, y2, where=y2>=y1, facecolor='green', interpolate=True)
    ax.fill_between(x, y1, y2, where=y2<=y1, facecolor='red', interpolate=True)

    # Test support for masked arrays.
    y2 = np.ma.masked_greater(y2, 1.0)
    ax1 = fig.add_subplot(212, sharex=ax)
    ax1.plot(x, y1, x, y2, color='black')
    ax1.fill_between(x, y1, y2, where=y2>=y1, facecolor='green', interpolate=True)
    ax1.fill_between(x, y1, y2, where=y2<=y1, facecolor='red', interpolate=True)

@image_comparison(baseline_images=['symlog'])
def test_symlog():
    x = np.array([0,1,2,4,6,9,12,24])
    y = np.array([1000000, 500000, 100000, 100, 5, 0, 0, 0])

    fig = plt.figure()
    ax = fig.add_subplot(111)
    ax.plot(x, y)
    ax.set_yscale('symlog')
    ax.set_xscale=('linear')
    ax.set_ylim(-1,10000000)

@image_comparison(baseline_images=['symlog2'],
                  remove_text=True)
def test_symlog2():
    # Numbers from -50 to 50, with 0.1 as step
    x = np.arange(-50,50, 0.001)

    fig = plt.figure()
    ax = fig.add_subplot(511)
    # Plots a simple linear function 'f(x) = x'
    ax.plot(x, x)
    ax.set_xscale('symlog', linthreshx=20.0)
    ax.grid(True)

    ax = fig.add_subplot(512)
    # Plots a simple linear function 'f(x) = x'
    ax.plot(x, x)
    ax.set_xscale('symlog', linthreshx=2.0)
    ax.grid(True)

    ax = fig.add_subplot(513)
    # Plots a simple linear function 'f(x) = x'
    ax.plot(x, x)
    ax.set_xscale('symlog', linthreshx=1.0)
    ax.grid(True)

    ax = fig.add_subplot(514)
    # Plots a simple linear function 'f(x) = x'
    ax.plot(x, x)
    ax.set_xscale('symlog', linthreshx=0.1)
    ax.grid(True)

    ax = fig.add_subplot(515)
    # Plots a simple linear function 'f(x) = x'
    ax.plot(x, x)
    ax.set_xscale('symlog', linthreshx=0.01)
    ax.grid(True)
    ax.set_ylim(-0.1, 0.1)

@image_comparison(baseline_images=['pcolormesh'], remove_text=True)
def test_pcolormesh():
    n = 12
    x = np.linspace(-1.5,1.5,n)
    y = np.linspace(-1.5,1.5,n*2)
    X,Y = np.meshgrid(x,y);
    Qx = np.cos(Y) - np.cos(X)
    Qz = np.sin(Y) + np.sin(X)
    Qx = (Qx + 1.1)
    Z = np.sqrt(X**2 + Y**2)/5;
    Z = (Z - Z.min()) / (Z.max() - Z.min())

    # The color array can include masked values:
    Zm = ma.masked_where(np.fabs(Qz) < 0.5*np.amax(Qz), Z)

    fig = plt.figure()
    ax = fig.add_subplot(131)
    ax.pcolormesh(Qx,Qz,Z, lw=0.5, edgecolors='k')

    ax = fig.add_subplot(132)
    ax.pcolormesh(Qx,Qz,Z, lw=2, edgecolors=['b', 'w'])

    ax = fig.add_subplot(133)
    ax.pcolormesh(Qx,Qz,Z, shading="gouraud")


@image_comparison(baseline_images=['canonical'])
def test_canonical():
    fig, ax = plt.subplots()
    ax.plot([1,2,3])


@image_comparison(baseline_images=['arc_ellipse'],
                  remove_text=True)
def test_arc_ellipse():
    from matplotlib import patches
    xcenter, ycenter = 0.38, 0.52
    width, height = 1e-1, 3e-1
    angle = -30

    theta = np.arange(0.0, 360.0, 1.0)*np.pi/180.0
    x = width/2. * np.cos(theta)
    y = height/2. * np.sin(theta)

    rtheta = angle*np.pi/180.
    R = np.array([
        [np.cos(rtheta),  -np.sin(rtheta)],
        [np.sin(rtheta), np.cos(rtheta)],
        ])

    x, y = np.dot(R, np.array([x, y]))
    x += xcenter
    y += ycenter

    fig = plt.figure()
    ax = fig.add_subplot(211, aspect='auto')
    ax.fill(x, y, alpha=0.2, facecolor='yellow', edgecolor='yellow', linewidth=1, zorder=1)

    e1 = patches.Arc((xcenter, ycenter), width, height,
                 angle=angle, linewidth=2, fill=False, zorder=2)

    ax.add_patch(e1)

    ax = fig.add_subplot(212, aspect='equal')
    ax.fill(x, y, alpha=0.2, facecolor='green', edgecolor='green', zorder=1)
    e2 = patches.Arc((xcenter, ycenter), width, height,
                 angle=angle, linewidth=2, fill=False, zorder=2)

    ax.add_patch(e2)

@image_comparison(baseline_images=['units_strings'])
def test_units_strings():
    # Make sure passing in sequences of strings doesn't cause the unit
    # conversion registry to recurse infinitely
    Id = ['50', '100', '150', '200', '250']
    pout = ['0', '7.4', '11.4', '14.2', '16.3']
    fig = plt.figure()
    ax = fig.add_subplot(111)
    ax.plot(Id, pout)

@image_comparison(baseline_images=['markevery'],
                  remove_text=True)
def test_markevery():
    x = np.linspace(0, 10, 100)
    y = np.sin(x) * np.sqrt(x/10 + 0.5)

    # check marker only plot
    fig = plt.figure()
    ax = fig.add_subplot(111)
    ax.plot(x, y, 'o', label='default')
    ax.plot(x, y, 'd', markevery=None, label='mark all')
    ax.plot(x, y, 's', markevery=10, label='mark every 10')
    ax.plot(x, y, '+', markevery=(5, 20), label='mark every 5 starting at 10')
    ax.legend()

@image_comparison(baseline_images=['markevery_line'],
                  remove_text=True)
def test_markevery_line():
    x = np.linspace(0, 10, 100)
    y = np.sin(x) * np.sqrt(x/10 + 0.5)

    # check line/marker combos
    fig = plt.figure()
    ax = fig.add_subplot(111)
    ax.plot(x, y, '-o', label='default')
    ax.plot(x, y, '-d', markevery=None, label='mark all')
    ax.plot(x, y, '-s', markevery=10, label='mark every 10')
    ax.plot(x, y, '-+', markevery=(5, 20), label='mark every 5 starting at 10')
    ax.legend()

@image_comparison(baseline_images=['marker_edges'],
                  remove_text=True)
def test_marker_edges():
    x = np.linspace(0, 1, 10)
    fig = plt.figure()
    ax = fig.add_subplot(111)
    ax.plot(x, np.sin(x), 'y.', ms=30.0, mew=0, mec='r')
    ax.plot(x+0.1, np.sin(x), 'y.', ms=30.0, mew=1, mec='r')
    ax.plot(x+0.2, np.sin(x), 'y.', ms=30.0, mew=2, mec='b')

@image_comparison(baseline_images=['hist_log'],
                  remove_text=True)
def test_hist_log():
    data0 = np.linspace(0,1,200)**3
    data = np.r_[1-data0, 1+data0]
    fig = plt.figure()
    ax = fig.add_subplot(111)
    ax.hist(data, fill=False, log=True)

@image_comparison(baseline_images=['hist_steplog'], remove_text=True)
def test_hist_steplog():
    np.random.seed(0)
    data = np.random.standard_normal(2000)
    data += -2.0 - np.min(data)
    data_pos = data + 2.1
    data_big = data_pos + 30

    ax = plt.subplot(3, 1, 1)
    plt.hist(data, 100, histtype='stepfilled', log=True)

    ax = plt.subplot(3, 1, 2)
    plt.hist(data_pos, 100, histtype='stepfilled', log=True)

    ax = plt.subplot(3, 1, 3)
    plt.hist(data_big, 100, histtype='stepfilled', log=True)

def contour_dat():
    x = np.linspace(-3, 5, 150)
    y = np.linspace(-3, 5, 120)
    z = np.cos(x) + np.sin(y[:, np.newaxis])
    return x, y, z

@image_comparison(baseline_images=['contour_hatching'])
def test_contour_hatching():
    x, y, z = contour_dat()

    fig = plt.figure()
    ax = fig.add_subplot(111)
    cs = ax.contourf(x, y, z, hatches=['-', '/', '\\', '//'],
                      cmap=plt.get_cmap('gray'),
                      extend='both', alpha=0.5)

@image_comparison(baseline_images=['contour_colorbar'])
def test_contour_colorbar():
    x, y, z = contour_dat()

    fig = plt.figure()
    ax = fig.add_subplot(111)
    cs = ax.contourf(x, y, z, levels=np.arange(-1.8, 1.801, 0.2),
                      cmap=plt.get_cmap('RdBu'),
                      vmin=-0.6,
                      vmax=0.6,
                      extend='both')
    cs1 = ax.contour(x, y, z, levels=np.arange(-2.2, -0.599, 0.2),
                              colors=['y'],
                              linestyles='solid',
                              linewidths=2)
    cs2 = ax.contour(x, y, z, levels=np.arange(0.6, 2.2, 0.2),
                              colors=['c'],
                              linewidths=2)
    cbar = fig.colorbar(cs, ax=ax)
    cbar.add_lines(cs1)
    cbar.add_lines(cs2, erase=False)


@image_comparison(baseline_images=['hist2d'])
def test_hist2d():
    np.random.seed(0)
    #make it not symetric in case we switch x and y axis
    x=np.random.randn(100)*2+5
    y = np.random.randn(100)-2
    fig = plt.figure()
    ax = fig.add_subplot(111)
    ax.hist2d(x,y,bins=10)


@image_comparison(baseline_images=['hist2d_transpose'])
def test_hist2d_transpose():
    np.random.seed(0)
    #make sure the the output from np.histogram is transposed before
    #passing to pcolorfast
    x=np.array([5]*100)
    y = np.random.randn(100)-2
    fig = plt.figure()
    ax = fig.add_subplot(111)
    ax.hist2d(x,y,bins=10)


@image_comparison(baseline_images=['scatter'])
def test_scatter_plot():
    ax = plt.axes()
    ax.scatter([3, 4, 2, 6], [2, 5, 2, 3], c=['r', 'y', 'b', 'lime'], s=[24, 15, 19, 29])

@cleanup
def test_as_mpl_axes_api():
    # tests the _as_mpl_axes api
    from matplotlib.projections.polar import PolarAxes
    import matplotlib.axes as maxes

    class Polar(object):
        def __init__(self):
            self.theta_offset = 0

        def _as_mpl_axes(self):
            # implement the matplotlib axes interface
            return PolarAxes, {'theta_offset': self.theta_offset}
    prj = Polar()
    prj2 = Polar()
    prj2.theta_offset = np.pi
    prj3 = Polar()

    # testing axes creation with plt.axes
    ax = plt.axes([0, 0, 1, 1], projection=prj)
    assert type(ax) == PolarAxes, \
           'Expected a PolarAxes, got %s' % type(ax)
    ax_via_gca = plt.gca(projection=prj)
    assert ax_via_gca is ax
    plt.close()

    # testing axes creation with gca
    ax = plt.gca(projection=prj)
    assert type(ax) == maxes._subplot_classes[PolarAxes], \
           'Expected a PolarAxesSubplot, got %s' % type(ax)
    ax_via_gca = plt.gca(projection=prj)
    assert ax_via_gca is ax
    # try getting the axes given a different polar projection
    ax_via_gca = plt.gca(projection=prj2)
    assert ax_via_gca is not ax
    assert ax.get_theta_offset() == 0, ax.get_theta_offset()
    assert ax_via_gca.get_theta_offset() == np.pi, ax_via_gca.get_theta_offset()
    # try getting the axes given an == (not is) polar projection
    ax_via_gca = plt.gca(projection=prj3)
    assert ax_via_gca is ax
    plt.close()

    # testing axes creation with subplot
    ax = plt.subplot(121, projection=prj)
    assert type(ax) == maxes._subplot_classes[PolarAxes], \
           'Expected a PolarAxesSubplot, got %s' % type(ax)
    plt.close()

@image_comparison(baseline_images=['log_scales'])
def test_log_scales():
    fig = plt.figure()
    ax = plt.gca()
    plt.plot(np.log(np.linspace(0.1, 100)))
    ax.set_yscale('log', basey=5.5)
    ax.set_xscale('log', basex=9.0)


@image_comparison(baseline_images=['stackplot_test_image'])
def test_stackplot():
    fig = plt.figure()
    x = np.linspace(0, 10, 10)
    y1 = 1.0 * x
    y2 = 2.0 * x + 1
    y3 = 3.0 * x + 2
    ax = fig.add_subplot(1, 1, 1)
    ax.stackplot(x, y1, y2, y3)
    ax.set_xlim((0, 10))
    ax.set_ylim((0, 70))


@image_comparison(baseline_images=['stackplot_test_baseline'],
                  remove_text=True)
def test_stackplot_baseline():
    np.random.seed(0)
    def layers(n, m):
        def bump(a):
            x = 1 / (.1 + np.random.random())
            y = 2 * np.random.random() - .5
            z = 10 / (.1 + np.random.random())
            for i in range(m):
                w = (i / float(m) - y) * z
                a[i] += x * np.exp(-w * w)
        a = np.zeros((m, n))
        for i in range(n):
            for j in range(5):
                bump(a[:, i])
        return a

    d=layers(3, 100)

    fig = plt.figure()

    plt.subplot(2, 2, 1)
    plt.stackplot(range(100), d.T, baseline='zero')

    plt.subplot(2, 2, 2)
    plt.stackplot(range(100), d.T, baseline='sym')

    plt.subplot(2, 2, 3)
    plt.stackplot(range(100), d.T, baseline='wiggle')

    plt.subplot(2, 2, 4)
    plt.stackplot(range(100), d.T, baseline='weighted_wiggle')


@image_comparison(baseline_images=['boxplot'])
def test_boxplot():
    x = np.linspace(-7, 7, 140)
    x = np.hstack([-25, x, 25])
    fig = plt.figure()
    ax = fig.add_subplot(111)

    # show 1 boxplot with mpl medians/conf. interfals, 1 with manual values
    ax.boxplot([x, x], bootstrap=10000, usermedians=[None, 1.0],
               conf_intervals=[None, (-1.0, 3.5)], notch=1)
    ax.set_ylim((-30, 30))

@image_comparison(baseline_images=['errorbar_basic',
                                   'errorbar_mixed'])
def test_errorbar():
    x = np.arange(0.1, 4, 0.5)
    y = np.exp(-x)

    yerr = 0.1 + 0.2*np.sqrt(x)
    xerr = 0.1 + yerr

    # First illustrate basic pyplot interface, using defaults where possible.
    fig = plt.figure()
    ax = fig.gca()
    ax.errorbar(x, y, xerr=0.2, yerr=0.4)
    ax.set_title("Simplest errorbars, 0.2 in x, 0.4 in y")

    # Now switch to a more OO interface to exercise more features.
    fig, axs = plt.subplots(nrows=2, ncols=2, sharex=True)
    ax = axs[0,0]
    ax.errorbar(x, y, yerr=yerr, fmt='o')
    ax.set_title('Vert. symmetric')

    # With 4 subplots, reduce the number of axis ticks to avoid crowding.
    ax.locator_params(nbins=4)

    ax = axs[0,1]
    ax.errorbar(x, y, xerr=xerr, fmt='o', alpha=0.4)
    ax.set_title('Hor. symmetric w/ alpha')

    ax = axs[1,0]
    ax.errorbar(x, y, yerr=[yerr, 2*yerr], xerr=[xerr, 2*xerr], fmt='--o')
    ax.set_title('H, V asymmetric')

    ax = axs[1,1]
    ax.set_yscale('log')
    # Here we have to be careful to keep all y values positive:
    ylower = np.maximum(1e-2, y - yerr)
    yerr_lower = y - ylower

    ax.errorbar(x, y, yerr=[yerr_lower, 2*yerr], xerr=xerr,
                        fmt='o', ecolor='g', capthick=2)
    ax.set_title('Mixed sym., log y')

    fig.suptitle('Variable errorbars')

@image_comparison(baseline_images=['hist_stacked_stepfilled'])
def test_hist_stacked_stepfilled():
    # make some data
    d1 = np.linspace(1, 3, 20)
    d2 = np.linspace(0, 10, 50)
    fig = plt.figure()
    ax = fig.add_subplot(111)
    ax.hist( (d1, d2), histtype="stepfilled", stacked=True)


@image_comparison(baseline_images=['hist_offset'])
def test_hist_offset():
    # make some data
    d1 = np.linspace(0, 10, 50)
    d2 = np.linspace(1, 3, 20)
    fig = plt.figure()
    ax = fig.add_subplot(111)
    ax.hist(d1, bottom=5)
    ax.hist(d2, bottom=15)


@image_comparison(baseline_images=['hist_stacked_weights'])
def test_hist_stacked_weighted():
    # make some data
    d1 = np.linspace(0, 10, 50)
    d2 = np.linspace(1, 3, 20)
    w1 = np.linspace(0.01, 3.5, 50)
    w2 = np.linspace(0.05, 2., 20)
    fig = plt.figure()
    ax = fig.add_subplot(111)
    ax.hist( (d1, d2), weights=(w1,w2), histtype="stepfilled", stacked=True)

<<<<<<< HEAD
@cleanup
def test_stem_args():
    fig = plt.figure()
    ax = fig.add_subplot(1, 1, 1)

    x = range(10)
    y = range(10)

    # Test the call signatures
    ax.stem(y)
    ax.stem(x, y)
    ax.stem(x, y, 'r--')
    ax.stem(x, y, 'r--', basefmt='b--')
=======
@image_comparison(baseline_images=['hist_stacked_stepfilled_alpha'])
def test_hist_stacked_stepfilled_alpha():
    # make some data
    d1 = np.linspace(1, 3, 20)
    d2 = np.linspace(0, 10, 50)
    fig = plt.figure()
    ax = fig.add_subplot(111)
    ax.hist( (d1, d2), histtype="stepfilled", stacked=True, alpha=0.5)

@image_comparison(baseline_images=['hist_stacked_step'])
def test_hist_stacked_step():
    # make some data
    d1 = np.linspace(1, 3, 20)
    d2 = np.linspace(0, 10, 50)
    fig = plt.figure()
    ax = fig.add_subplot(111)
    ax.hist( (d1, d2), histtype="step", stacked=True)

@image_comparison(baseline_images=['hist_stacked_bar'])
def test_hist_stacked_bar():
    # make some data
    d = [[100, 100, 100, 100, 200, 320, 450, 80, 20, 600, 310, 800], [20, 23, 50, 11, 100, 420], [120, 120, 120, 140, 140, 150, 180], [60, 60, 60, 60, 300, 300, 5, 5, 5, 5, 10, 300], [555, 555, 555, 30, 30, 30, 30, 30, 100, 100, 100, 100, 30, 30], [30, 30, 30, 30, 400, 400, 400, 400, 400, 400, 400, 400]]
    colors = [(0.5759849696758961, 1.0, 0.0), (0.0, 1.0, 0.350624650815206), (0.0, 1.0, 0.6549834156005998), (0.0, 0.6569064625276622, 1.0), (0.28302699607823545, 0.0, 1.0), (0.6849123462299822, 0.0, 1.0)]
    labels = ['green', 'orange', ' yellow', 'magenta', 'black']
    fig = plt.figure()
    ax = fig.add_subplot(111)
    ax.hist(d, bins=10, histtype='barstacked', align='mid', color=colors, label=labels)
    ax.legend(loc='upper right', bbox_to_anchor = (1.0, 1.0), ncol=1)
>>>>>>> bba6eea3

@image_comparison(baseline_images=['transparent_markers'], remove_text=True)
def test_transparent_markers():
    np.random.seed(0)
    data = np.random.random(50)

    fig = plt.figure()
    ax = fig.add_subplot(111)
    ax.plot(data, 'D', mfc='none', markersize=100)


@cleanup
def test_mollweide_forward_inverse_closure():
    # test that the round-trip Mollweide forward->inverse transformation is an
    # approximate identity
    fig = plt.figure()
    ax = fig.add_subplot(111, projection='mollweide')

    # set up 1-degree grid in longitude, latitude
    lon = np.linspace(-np.pi, np.pi, 360)
    lat = np.linspace(-np.pi / 2.0, np.pi / 2.0, 180)
    lon, lat = np.meshgrid(lon, lat)
    ll = np.vstack((lon.flatten(), lat.flatten())).T

    # perform forward transform
    xy = ax.transProjection.transform(ll)

    # perform inverse transform
    ll2 = ax.transProjection.inverted().transform(xy)

    # compare
    np.testing.assert_array_almost_equal(ll, ll2, 3)

@cleanup
def test_mollweide_inverse_forward_closure():
    # test that the round-trip Mollweide inverse->forward transformation is an
    # approximate identity
    fig = plt.figure()
    ax = fig.add_subplot(111, projection='mollweide')

    # set up grid in x, y
    x = np.linspace(0, 1, 500)
    x, y = np.meshgrid(x, x)
    xy = np.vstack((x.flatten(), y.flatten())).T

    # perform inverse transform
    ll = ax.transProjection.inverted().transform(xy)

    # perform forward transform
    xy2 = ax.transProjection.transform(ll)

    # compare
    np.testing.assert_array_almost_equal(xy, xy2, 3)


@image_comparison(baseline_images=['test_alpha'], remove_text=True)
def test_alpha():
    np.random.seed(0)
    data = np.random.random(50)

    fig = plt.figure()
    ax = fig.add_subplot(111)

    # alpha=.5 markers, solid line
    ax.plot(data, '-D', color=[1, 0, 0], mfc=[1, 0, 0, .5],
            markersize=20, lw=10)

    # everything solid by kwarg
    ax.plot(data + 2, '-D', color=[1, 0, 0, .5], mfc=[1, 0, 0, .5],
            markersize=20, lw=10,
            alpha=1)

    # everything alpha=.5 by kwarg
    ax.plot(data + 4, '-D', color=[1, 0, 0], mfc=[1, 0, 0],
            markersize=20, lw=10,
            alpha=.5)

    # everything alpha=.5 by colors
    ax.plot(data + 6, '-D', color=[1, 0, 0, .5], mfc=[1, 0, 0, .5],
            markersize=20, lw=10)

    # alpha=.5 line, solid markers
    ax.plot(data + 8, '-D', color=[1, 0, 0, .5], mfc=[1, 0, 0],
            markersize=20, lw=10)


@image_comparison(baseline_images=['eventplot'], remove_text=True)
def test_eventplot():
    '''
    test that eventplot produces the correct output
    '''
    np.random.seed(0)

    data1 = np.random.random([32, 20]).tolist()
    data2 = np.random.random([6, 20]).tolist()
    data = data1 + data2
    num_datasets = len(data)

    colors1 = [[0, 1, .7]] * len(data1)
    colors2 = [[1, 0, 0],
               [0, 1, 0],
               [0, 0, 1],
               [1, .75, 0],
               [1, 0, 1],
               [0, 1, 1]]
    colors = colors1 + colors2

    lineoffsets1 = 12 + np.arange(0, len(data1)) * .33
    lineoffsets2 = [-15, -3, 1, 1.5, 6, 10]
    lineoffsets = lineoffsets1.tolist() + lineoffsets2

    linelengths1 = [.33] * len(data1)
    linelengths2 = [5, 2, 1, 1, 3, 1.5]
    linelengths = linelengths1 + linelengths2

    fig = plt.figure()
    axobj = fig.add_subplot(111)
    colls = axobj.eventplot(data, colors=colors, lineoffsets=lineoffsets,
                            linelengths=linelengths)

    num_collections = len(colls)
    np.testing.assert_equal(num_collections, num_datasets)


@image_comparison(baseline_images=['vline_hline_zorder',
                                   'errorbar_zorder'])
def test_eb_line_zorder():
    x = range(10)

    # First illustrate basic pyplot interface, using defaults where possible.
    fig = plt.figure()
    ax = fig.gca()
    ax.plot(x, lw=10, zorder=5)
    ax.axhline(1, color='red', lw=10, zorder=1)
    ax.axhline(5, color='green', lw=10, zorder=10)
    ax.axvline(7, color='m', lw=10, zorder=7)
    ax.axvline(2, color='k', lw=10, zorder=3)

    ax.set_title("axvline and axhline zorder test")

    # Now switch to a more OO interface to exercise more features.
    fig = plt.figure()
    ax = fig.gca()
    x = range(10)
    y = np.zeros(10)
    yerr = range(10)
    ax.errorbar(x, y, yerr=yerr, zorder=5, lw=5, color='r')
    for j in range(10):
        ax.axhline(j, lw=5, color='k', zorder=j)
        ax.axhline(-j, lw=5, color='k', zorder=j)

    ax.set_title("errorbar zorder test")

if __name__=='__main__':
    import nose
    nose.runmodule(argv=['-s','--with-doctest'], exit=False)<|MERGE_RESOLUTION|>--- conflicted
+++ resolved
@@ -57,7 +57,7 @@
 @cleanup
 def test_add_collection():
     # Test if data limits are unchanged by adding an empty collection.
-    # Github issue #1490, pull #1497. 
+    # Github issue #1490, pull #1497.
     fig = matplotlib.figure.Figure()
     fig2 = matplotlib.figure.Figure()
     ax = fig.add_subplot(111)
@@ -1018,7 +1018,6 @@
     ax = fig.add_subplot(111)
     ax.hist( (d1, d2), weights=(w1,w2), histtype="stepfilled", stacked=True)
 
-<<<<<<< HEAD
 @cleanup
 def test_stem_args():
     fig = plt.figure()
@@ -1032,7 +1031,7 @@
     ax.stem(x, y)
     ax.stem(x, y, 'r--')
     ax.stem(x, y, 'r--', basefmt='b--')
-=======
+
 @image_comparison(baseline_images=['hist_stacked_stepfilled_alpha'])
 def test_hist_stacked_stepfilled_alpha():
     # make some data
@@ -1061,7 +1060,6 @@
     ax = fig.add_subplot(111)
     ax.hist(d, bins=10, histtype='barstacked', align='mid', color=colors, label=labels)
     ax.legend(loc='upper right', bbox_to_anchor = (1.0, 1.0), ncol=1)
->>>>>>> bba6eea3
 
 @image_comparison(baseline_images=['transparent_markers'], remove_text=True)
 def test_transparent_markers():
