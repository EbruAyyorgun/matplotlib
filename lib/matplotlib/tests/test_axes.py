from __future__ import (absolute_import, division, print_function,
                        unicode_literals)

import six
from six.moves import xrange
from itertools import chain
import io

from nose.tools import assert_equal, assert_raises, assert_false, assert_true
from nose.plugins.skip import SkipTest

import datetime

import pytz

import numpy as np
from numpy import ma
from numpy import arange
from cycler import cycler

import warnings

import matplotlib
from matplotlib.testing.decorators import image_comparison, cleanup
from matplotlib.testing.noseclasses import KnownFailureTest
import matplotlib.pyplot as plt
import matplotlib.markers as mmarkers
import matplotlib.patches as mpatches
from numpy.testing import assert_allclose, assert_array_equal
import warnings
from matplotlib.cbook import IgnoredKeywordWarning


# Note: Some test cases are run twice: once normally and once with labeled data
#       These two must be defined in the same test function or need to have
#       different baseline images to prevent race conditions when nose runs
#       the tests with multiple threads.

@image_comparison(baseline_images=['formatter_ticker_001',
                                   'formatter_ticker_002',
                                   'formatter_ticker_003',
                                   'formatter_ticker_004',
                                   'formatter_ticker_005',
                                   ])
def test_formatter_ticker():
    import matplotlib.testing.jpl_units as units
    units.register()

    # This should affect the tick size.  (Tests issue #543)
    matplotlib.rcParams['lines.markeredgewidth'] = 30

    # This essentially test to see if user specified labels get overwritten
    # by the auto labeler functionality of the axes.
    xdata = [x*units.sec for x in range(10)]
    ydata1 = [(1.5*y - 0.5)*units.km for y in range(10)]
    ydata2 = [(1.75*y - 1.0)*units.km for y in range(10)]

    fig = plt.figure()
    ax = plt.subplot(111)
    ax.set_xlabel("x-label 001")

    fig = plt.figure()
    ax = plt.subplot(111)
    ax.set_xlabel("x-label 001")
    ax.plot(xdata, ydata1, color='blue', xunits="sec")

    fig = plt.figure()
    ax = plt.subplot(111)
    ax.set_xlabel("x-label 001")
    ax.plot(xdata, ydata1, color='blue', xunits="sec")
    ax.set_xlabel("x-label 003")

    fig = plt.figure()
    ax = plt.subplot(111)
    ax.plot(xdata, ydata1, color='blue', xunits="sec")
    ax.plot(xdata, ydata2, color='green', xunits="hour")
    ax.set_xlabel("x-label 004")

    # See SF bug 2846058
    # https://sourceforge.net/tracker/?func=detail&aid=2846058&group_id=80706&atid=560720
    fig = plt.figure()
    ax = plt.subplot(111)
    ax.plot(xdata, ydata1, color='blue', xunits="sec")
    ax.plot(xdata, ydata2, color='green', xunits="hour")
    ax.set_xlabel("x-label 005")
    ax.autoscale_view()


@image_comparison(baseline_images=["formatter_large_small"])
def test_formatter_large_small():
    if tuple(map(int, np.__version__.split('.'))) >= (1, 11, 0):
        raise KnownFailureTest("Fall out from a fixed numpy bug")
    # github issue #617, pull #619
    fig, ax = plt.subplots(1)
    x = [0.500000001, 0.500000002]
    y = [1e64, 1.1e64]
    ax.plot(x, y)


@image_comparison(baseline_images=["twin_axis_locaters_formatters"])
def test_twin_axis_locaters_formatters():
    vals = np.linspace(0, 1, num=5, endpoint=True)
    locs = np.sin(np.pi * vals / 2.0)

    majl = plt.FixedLocator(locs)
    minl = plt.FixedLocator([0.1, 0.2, 0.3])

    fig = plt.figure()
    ax1 = fig.add_subplot(1, 1, 1)
    ax1.plot([0.1, 100], [0, 1])
    ax1.yaxis.set_major_locator(majl)
    ax1.yaxis.set_minor_locator(minl)
    ax1.yaxis.set_major_formatter(plt.FormatStrFormatter('%08.2lf'))
    ax1.yaxis.set_minor_formatter(plt.FixedFormatter(['tricks', 'mind', 'jedi']))

    ax1.xaxis.set_major_locator(plt.LinearLocator())
    ax1.xaxis.set_minor_locator(plt.FixedLocator([15, 35, 55, 75]))
    ax1.xaxis.set_major_formatter(plt.FormatStrFormatter('%05.2lf'))
    ax1.xaxis.set_minor_formatter(plt.FixedFormatter(['c', '3', 'p', 'o']))
    ax2 = ax1.twiny()
    ax3 = ax1.twinx()


@cleanup
def test_twinx_cla():
    fig, ax = plt.subplots()
    ax2 = ax.twinx()
    ax3 = ax2.twiny()
    plt.draw()
    assert_false(ax2.xaxis.get_visible())
    assert_false(ax2.patch.get_visible())
    ax2.cla()
    ax3.cla()

    assert_false(ax2.xaxis.get_visible())
    assert_false(ax2.patch.get_visible())
    assert_true(ax2.yaxis.get_visible())

    assert_true(ax3.xaxis.get_visible())
    assert_false(ax3.patch.get_visible())
    assert_false(ax3.yaxis.get_visible())

    assert_true(ax.xaxis.get_visible())
    assert_true(ax.patch.get_visible())
    assert_true(ax.yaxis.get_visible())


@image_comparison(baseline_images=["minorticks_on_rcParams_both"], extensions=['png'])
def test_minorticks_on_rcParams_both():
    fig = plt.figure()
    matplotlib.rcParams['xtick.minor.visible'] = True
    matplotlib.rcParams['ytick.minor.visible'] = True

    plt.plot([0, 1], [0, 1])
    plt.axis([0, 1, 0, 1])


@image_comparison(baseline_images=["autoscale_tiny_range"], remove_text=True)
def test_autoscale_tiny_range():
    # github pull #904
    fig, ax = plt.subplots(2, 2)
    ax = ax.flatten()
    for i in xrange(4):
        y1 = 10**(-11 - i)
        ax[i].plot([0, 1], [1, 1 + y1])


@image_comparison(baseline_images=['offset_points'],
                  remove_text=True)
def test_basic_annotate():
    # Setup some data
    t = np.arange(0.0, 5.0, 0.01)
    s = np.cos(2.0*np.pi * t)

    # Offset Points

    fig = plt.figure()
    ax = fig.add_subplot(111, autoscale_on=False, xlim=(-1, 5), ylim=(-3, 5))
    line, = ax.plot(t, s, lw=3, color='purple')

    ax.annotate('local max', xy=(3, 1), xycoords='data',
                xytext=(3, 3), textcoords='offset points')


@image_comparison(baseline_images=['polar_axes'])
def test_polar_annotations():
    # you can specify the xypoint and the xytext in different
    # positions and coordinate systems, and optionally turn on a
    # connecting line and mark the point with a marker.  Annotations
    # work on polar axes too.  In the example below, the xy point is
    # in native coordinates (xycoords defaults to 'data').  For a
    # polar axes, this is in (theta, radius) space.  The text in this
    # example is placed in the fractional figure coordinate system.
    # Text keyword args like horizontal and vertical alignment are
    # respected

    # Setup some data
    r = np.arange(0.0, 1.0, 0.001)
    theta = 2.0 * 2.0 * np.pi * r

    fig = plt.figure()
    ax = fig.add_subplot(111, polar=True)
    line, = ax.plot(theta, r, color='#ee8d18', lw=3)
    line, = ax.plot((0, 0), (0, 1), color="#0000ff", lw=1)

    ind = 800
    thisr, thistheta = r[ind], theta[ind]
    ax.plot([thistheta], [thisr], 'o')
    ax.annotate('a polar annotation',
                xy=(thistheta, thisr),  # theta, radius
                xytext=(0.05, 0.05),    # fraction, fraction
                textcoords='figure fraction',
                arrowprops=dict(facecolor='black', shrink=0.05),
                horizontalalignment='left',
                verticalalignment='baseline',
                )


@image_comparison(baseline_images=['polar_coords'],
                  remove_text=True)
def test_polar_coord_annotations():
    # You can also use polar notation on a catesian axes.  Here the
    # native coordinate system ('data') is cartesian, so you need to
    # specify the xycoords and textcoords as 'polar' if you want to
    # use (theta, radius)
    from matplotlib.patches import Ellipse
    el = Ellipse((0, 0), 10, 20, facecolor='r', alpha=0.5)

    fig = plt.figure()
    ax = fig.add_subplot(111, aspect='equal')

    ax.add_artist(el)
    el.set_clip_box(ax.bbox)

    ax.annotate('the top',
                xy=(np.pi/2., 10.),      # theta, radius
                xytext=(np.pi/3, 20.),   # theta, radius
                xycoords='polar',
                textcoords='polar',
                arrowprops=dict(facecolor='black', shrink=0.05),
                horizontalalignment='left',
                verticalalignment='baseline',
                clip_on=True,  # clip to the axes bounding box
                )

    ax.set_xlim(-20, 20)
    ax.set_ylim(-20, 20)


@image_comparison(baseline_images=['fill_units'], extensions=['png'],
                  savefig_kwarg={'dpi': 60})
def test_fill_units():
    from datetime import datetime
    import matplotlib.testing.jpl_units as units
    units.register()

    # generate some data
    t = units.Epoch("ET", dt=datetime(2009, 4, 27))
    value = 10.0 * units.deg
    day = units.Duration("ET", 24.0 * 60.0 * 60.0)

    fig = plt.figure()

    # Top-Left
    ax1 = fig.add_subplot(221)
    ax1.plot([t], [value], yunits='deg', color='red')
    ax1.fill([733525.0, 733525.0, 733526.0, 733526.0],
             [0.0, 0.0, 90.0, 0.0], 'b')

    # Top-Right
    ax2 = fig.add_subplot(222)
    ax2.plot([t], [value], yunits='deg', color='red')
    ax2.fill([t,      t,      t+day,     t+day],
             [0.0,  0.0,  90.0,    0.0], 'b')

    # Bottom-Left
    ax3 = fig.add_subplot(223)
    ax3.plot([t], [value], yunits='deg', color='red')
    ax3.fill([733525.0, 733525.0, 733526.0, 733526.0],
             [0*units.deg,  0*units.deg,  90*units.deg,    0*units.deg], 'b')

    # Bottom-Right
    ax4 = fig.add_subplot(224)
    ax4.plot([t], [value], yunits='deg', color='red')
    ax4.fill([t,      t,      t+day,     t+day],
             [0*units.deg,  0*units.deg,  90*units.deg,    0*units.deg],
             facecolor="blue")

    fig.autofmt_xdate()


@image_comparison(baseline_images=['single_point', 'single_point'])
def test_single_point():
    # Issue #1796: don't let lines.marker affect the grid
    matplotlib.rcParams['lines.marker'] = 'o'
    matplotlib.rcParams['axes.grid'] = True

    fig = plt.figure()
    plt.subplot(211)
    plt.plot([0], [0], 'o')

    plt.subplot(212)
    plt.plot([1], [1], 'o')

    # Reuse testcase from above for a labeled data test
    data = {'a':[0], 'b':[1]}

    fig = plt.figure()
    plt.subplot(211)
    plt.plot('a', 'a', 'o', data=data)

    plt.subplot(212)
    plt.plot('b','b', 'o', data=data)


@image_comparison(baseline_images=['single_date'])
def test_single_date():
    time1 = [721964.0]
    data1 = [-65.54]

    fig = plt.figure()
    plt.subplot(211)
    plt.plot_date(time1, data1, 'o', color='r')

    plt.subplot(212)
    plt.plot(time1, data1, 'o', color='r')


@image_comparison(baseline_images=['shaped_data'])
def test_shaped_data():
    xdata = np.array([[0.53295185,  0.23052951,  0.19057629,  0.66724975,  0.96577916,
                       0.73136095,  0.60823287,  0.01792100,  0.29744742,  0.27164665],
                      [0.27980120,  0.25814229,  0.02818193,  0.12966456,  0.57446277,
                       0.58167607,  0.71028245,  0.69112737,  0.89923072,  0.99072476],
                      [0.81218578,  0.80464528,  0.76071809,  0.85616314,  0.12757994,
                       0.94324936,  0.73078663,  0.09658102,  0.60703967,  0.77664978],
                      [0.28332265,  0.81479711,  0.86985333,  0.43797066,  0.32540082,
                       0.43819229,  0.92230363,  0.49414252,  0.68168256,  0.05922372],
                      [0.10721335,  0.93904142,  0.79163075,  0.73232848,  0.90283839,
                       0.68408046,  0.25502302,  0.95976614,  0.59214115,  0.13663711],
                      [0.28087456,  0.33127607,  0.15530412,  0.76558121,  0.83389773,
                       0.03735974,  0.98717738,  0.71432229,  0.54881366,  0.86893953],
                      [0.77995937,  0.99555600,  0.29688434,  0.15646162,  0.05184800,
                       0.37161935,  0.12998491,  0.09377296,  0.36882507,  0.36583435],
                      [0.37851836,  0.05315792,  0.63144617,  0.25003433,  0.69586032,
                       0.11393988,  0.92362096,  0.88045438,  0.93530252,  0.68275072],
                      [0.86486596,  0.83236675,  0.82960664,  0.57796630,  0.25724233,
                       0.84841095,  0.90862812,  0.64414887,  0.35652720,  0.71026066],
                      [0.01383268,  0.34060930,  0.76084285,  0.70800694,  0.87634056,
                       0.08213693,  0.54655021,  0.98123181,  0.44080053,  0.86815815]])

    y1 = np.arange(10)
    y1.shape = 1, 10

    y2 = np.arange(10)
    y2.shape = 10, 1

    fig = plt.figure()
    plt.subplot(411)
    plt.plot(y1)
    plt.subplot(412)
    plt.plot(y2)

    plt.subplot(413)
    assert_raises(ValueError, plt.plot, (y1, y2))

    plt.subplot(414)
    plt.plot(xdata[:, 1], xdata[1, :], 'o')


@image_comparison(baseline_images=['const_xy'])
def test_const_xy():
    fig = plt.figure()

    plt.subplot(311)
    plt.plot(np.arange(10), np.ones((10,)))

    plt.subplot(312)
    plt.plot(np.ones((10,)), np.arange(10))

    plt.subplot(313)
    plt.plot(np.ones((10,)), np.ones((10,)), 'o')


@image_comparison(baseline_images=['polar_wrap_180',
                                   'polar_wrap_360',
                                   ])
def test_polar_wrap():
    D2R = np.pi / 180.0

    fig = plt.figure()

    plt.subplot(111, polar=True)

    plt.polar([179*D2R, -179*D2R], [0.2, 0.1], "b.-")
    plt.polar([179*D2R,  181*D2R], [0.2, 0.1], "g.-")
    plt.rgrids([0.05, 0.1, 0.15, 0.2, 0.25, 0.3])
    assert len(fig.axes) == 1, 'More than one polar axes created.'
    fig = plt.figure()

    plt.subplot(111, polar=True)
    plt.polar([2*D2R, -2*D2R], [0.2, 0.1], "b.-")
    plt.polar([2*D2R,  358*D2R], [0.2, 0.1], "g.-")
    plt.polar([358*D2R,  2*D2R], [0.2, 0.1], "r.-")
    plt.rgrids([0.05, 0.1, 0.15, 0.2, 0.25, 0.3])


@image_comparison(baseline_images=['polar_units', 'polar_units_2'])
def test_polar_units():
    import matplotlib.testing.jpl_units as units
    from nose.tools import assert_true
    units.register()

    pi = np.pi
    deg = units.UnitDbl(1.0, "deg")
    km = units.UnitDbl(1.0, "km")

    x1 = [pi/6.0, pi/4.0, pi/3.0, pi/2.0]
    x2 = [30.0*deg, 45.0*deg, 60.0*deg, 90.0*deg]

    y1 = [1.0, 2.0, 3.0, 4.0]
    y2 = [4.0, 3.0, 2.0, 1.0]

    fig = plt.figure()

    plt.polar(x2, y1, color="blue")

    # polar(x2, y1, color = "red", xunits="rad")
    # polar(x2, y2, color = "green")

    fig = plt.figure()

    # make sure runits and theta units work
    y1 = [y*km for y in y1]
    plt.polar(x2, y1, color="blue", thetaunits="rad", runits="km")
    assert_true(isinstance(plt.gca().get_xaxis().get_major_formatter(), units.UnitDblFormatter))


@image_comparison(baseline_images=['polar_rmin'])
def test_polar_rmin():
    r = np.arange(0, 3.0, 0.01)
    theta = 2*np.pi*r

    fig = plt.figure()
    ax = fig.add_axes([0.1, 0.1, 0.8, 0.8], polar=True)
    ax.plot(theta, r)
    ax.set_rmax(2.0)
    ax.set_rmin(0.5)


@image_comparison(baseline_images=['polar_theta_position'])
def test_polar_theta_position():
    r = np.arange(0, 3.0, 0.01)
    theta = 2*np.pi*r

    fig = plt.figure()
    ax = fig.add_axes([0.1, 0.1, 0.8, 0.8], polar=True)
    ax.plot(theta, r)
    ax.set_theta_zero_location("NW")
    ax.set_theta_direction('clockwise')


@image_comparison(baseline_images=['polar_rlabel_position'])
def test_polar_rlabel_position():
    fig = plt.figure()
    ax = fig.add_subplot(111, projection='polar')
    ax.set_rlabel_position(315)


@image_comparison(baseline_images=['axvspan_epoch'])
def test_axvspan_epoch():
    from datetime import datetime
    import matplotlib.testing.jpl_units as units
    units.register()

    # generate some data
    t0 = units.Epoch("ET", dt=datetime(2009, 1, 20))
    tf = units.Epoch("ET", dt=datetime(2009, 1, 21))

    dt = units.Duration("ET", units.day.convert("sec"))

    fig = plt.figure()

    plt.axvspan(t0, tf, facecolor="blue", alpha=0.25)

    ax = plt.gca()
    ax.set_xlim(t0 - 5.0*dt, tf + 5.0*dt)


@image_comparison(baseline_images=['axhspan_epoch'])
def test_axhspan_epoch():
    from datetime import datetime
    import matplotlib.testing.jpl_units as units
    units.register()

    # generate some data
    t0 = units.Epoch("ET", dt=datetime(2009, 1, 20))
    tf = units.Epoch("ET", dt=datetime(2009, 1, 21))

    dt = units.Duration("ET", units.day.convert("sec"))

    fig = plt.figure()

    plt.axhspan(t0, tf, facecolor="blue", alpha=0.25)

    ax = plt.gca()
    ax.set_ylim(t0 - 5.0*dt, tf + 5.0*dt)


@image_comparison(baseline_images=['hexbin_extent', 'hexbin_extent'],
                  remove_text=True, extensions=['png'])
def test_hexbin_extent():
    # this test exposes sf bug 2856228
    fig = plt.figure()

    ax = fig.add_subplot(111)
    data = np.arange(2000.)/2000.
    data.shape = 2, 1000
    x, y = data

    ax.hexbin(x, y, extent=[.1, .3, .6, .7])

    # Reuse testcase from above for a labeled data test
    data = {"x": x, "y": y}

    fig = plt.figure()
    ax = fig.add_subplot(111)
    ax.hexbin("x", "y", extent=[.1, .3, .6, .7], data=data)


@image_comparison(baseline_images=['hexbin_empty'], remove_text=True,
	extensions=['png'])
def test_hexbin_empty():
    # From #3886: creating hexbin from empty dataset raises ValueError
    ax = plt.gca()
    ax.hexbin([], [])

@cleanup
def test_hexbin_pickable():
    # From #1973: Test that picking a hexbin collection works
    class FauxMouseEvent:
        def __init__(self, x, y):
            self.x = x
            self.y = y

    fig = plt.figure()

    ax = fig.add_subplot(111)
    data = np.arange(200.)/200.
    data.shape = 2, 100
    x, y = data
    hb = ax.hexbin(x, y, extent=[.1, .3, .6, .7], picker=-1)

    assert hb.contains(FauxMouseEvent(400, 300))[0]


@image_comparison(baseline_images=['hexbin_log'],
                  remove_text=True,
                  extensions=['png'])
def test_hexbin_log():
    # Issue #1636
    fig = plt.figure()

    np.random.seed(0)
    n = 100000
    x = np.random.standard_normal(n)
    y = 2.0 + 3.0 * x + 4.0 * np.random.standard_normal(n)
    y = np.power(2, y * 0.5)
    ax = fig.add_subplot(111)
    ax.hexbin(x, y, yscale='log')


@cleanup
def test_inverted_limits():
    # Test gh:1553
    # Calling invert_xaxis prior to plotting should not disable autoscaling
    # while still maintaining the inverted direction
    fig = plt.figure()
    ax = fig.gca()
    ax.invert_xaxis()
    ax.plot([-5, -3, 2, 4], [1, 2, -3, 5])

    assert ax.get_xlim() == (4, -5)
    assert ax.get_ylim() == (-3, 5)
    plt.close()

    fig = plt.figure()
    ax = fig.gca()
    ax.invert_yaxis()
    ax.plot([-5, -3, 2, 4], [1, 2, -3, 5])

    assert ax.get_xlim() == (-5, 4)
    assert ax.get_ylim() == (5, -3)
    plt.close()


@image_comparison(baseline_images=['nonfinite_limits'])
def test_nonfinite_limits():
    x = np.arange(0., np.e, 0.01)
    olderr = np.seterr(divide='ignore')  # silence divide by zero warning from log(0)
    try:
        y = np.log(x)
    finally:
        np.seterr(**olderr)
    x[len(x)//2] = np.nan
    fig = plt.figure()
    ax = fig.add_subplot(111)
    ax.plot(x, y)


@image_comparison(baseline_images=['imshow', 'imshow'],
                  remove_text=True)
def test_imshow():
    # Create a NxN image
    N = 100
    (x, y) = np.indices((N, N))
    x -= N//2
    y -= N//2
    r = np.sqrt(x**2+y**2-x*y)

    # Create a contour plot at N/4 and extract both the clip path and transform
    fig = plt.figure()
    ax = fig.add_subplot(111)

    ax.imshow(r)

    # Reuse testcase from above for a labeled data test
    data={"r": r}
    fig = plt.figure()
    ax = fig.add_subplot(111)
    ax.imshow("r", data=data)


@image_comparison(baseline_images=['imshow_clip'])
def test_imshow_clip():
    # As originally reported by Gellule Xg <gellule.xg@free.fr>

    # Create a NxN image
    N = 100
    (x, y) = np.indices((N, N))
    x -= N//2
    y -= N//2
    r = np.sqrt(x**2+y**2-x*y)

    # Create a contour plot at N/4 and extract both the clip path and transform
    fig = plt.figure()
    ax = fig.add_subplot(111)

    c = ax.contour(r, [N/4])
    x = c.collections[0]
    clipPath = x.get_paths()[0]
    clipTransform = x.get_transform()

    from matplotlib.transforms import TransformedPath
    clip_path = TransformedPath(clipPath, clipTransform)

    # Plot the image clipped by the contour
    ax.imshow(r, clip_path=clip_path)


@image_comparison(baseline_images=['polycollection_joinstyle'],
                  remove_text=True)
def test_polycollection_joinstyle():
    # Bug #2890979 reported by Matthew West

    from matplotlib import collections as mcoll

    fig = plt.figure()
    ax = fig.add_subplot(111)
    verts = np.array([[1, 1], [1, 2], [2, 2], [2, 1]])
    c = mcoll.PolyCollection([verts], linewidths=40)
    ax.add_collection(c)
    ax.set_xbound(0, 3)
    ax.set_ybound(0, 3)


@image_comparison(baseline_images=['fill_between_interpolate'],
                  remove_text=True)
def test_fill_between_interpolate():
    x = np.arange(0.0, 2, 0.02)
    y1 = np.sin(2*np.pi*x)
    y2 = 1.2*np.sin(4*np.pi*x)

    fig = plt.figure()
    ax = fig.add_subplot(211)
    ax.plot(x, y1, x, y2, color='black')
    ax.fill_between(x, y1, y2, where=y2 >= y1, facecolor='white', hatch='/', interpolate=True)
    ax.fill_between(x, y1, y2, where=y2 <= y1, facecolor='red', interpolate=True)

    # Test support for masked arrays.
    y2 = np.ma.masked_greater(y2, 1.0)
    # Test that plotting works for masked arrays with the first element masked
    y2[0] = np.ma.masked
    ax1 = fig.add_subplot(212, sharex=ax)
    ax1.plot(x, y1, x, y2, color='black')
    ax1.fill_between(x, y1, y2, where=y2 >= y1, facecolor='green', interpolate=True)
    ax1.fill_between(x, y1, y2, where=y2 <= y1, facecolor='red', interpolate=True)


@image_comparison(baseline_images=['symlog'])
def test_symlog():
    x = np.array([0, 1, 2, 4, 6, 9, 12, 24])
    y = np.array([1000000, 500000, 100000, 100, 5, 0, 0, 0])

    fig = plt.figure()
    ax = fig.add_subplot(111)
    ax.plot(x, y)
    ax.set_yscale('symlog')
    ax.set_xscale = ('linear')
    ax.set_ylim(-1, 10000000)


@image_comparison(baseline_images=['symlog2'],
                  remove_text=True)
def test_symlog2():
    # Numbers from -50 to 50, with 0.1 as step
    x = np.arange(-50, 50, 0.001)

    fig = plt.figure()
    ax = fig.add_subplot(511)
    # Plots a simple linear function 'f(x) = x'
    ax.plot(x, x)
    ax.set_xscale('symlog', linthreshx=20.0)
    ax.grid(True)

    ax = fig.add_subplot(512)
    # Plots a simple linear function 'f(x) = x'
    ax.plot(x, x)
    ax.set_xscale('symlog', linthreshx=2.0)
    ax.grid(True)

    ax = fig.add_subplot(513)
    # Plots a simple linear function 'f(x) = x'
    ax.plot(x, x)
    ax.set_xscale('symlog', linthreshx=1.0)
    ax.grid(True)

    ax = fig.add_subplot(514)
    # Plots a simple linear function 'f(x) = x'
    ax.plot(x, x)
    ax.set_xscale('symlog', linthreshx=0.1)
    ax.grid(True)

    ax = fig.add_subplot(515)
    # Plots a simple linear function 'f(x) = x'
    ax.plot(x, x)
    ax.set_xscale('symlog', linthreshx=0.01)
    ax.grid(True)
    ax.set_ylim(-0.1, 0.1)


@cleanup
def test_pcolorargs():
    # Smoketest to catch issue found in gh:5205
    x = [-1.5, -1.0, -0.5, 0.0, 0.5, 1.0, 1.5]
    y = [-1.5, -1.25, -1.0, -0.75, -0.5, -0.25, 0,
         0.25, 0.5, 0.75, 1.0, 1.25, 1.5]
    X, Y = np.meshgrid(x, y)
    Z = np.hypot(X, Y)

    plt.pcolor(Z)
    plt.pcolor(list(Z))
    plt.pcolor(x, y, Z)
    plt.pcolor(X, Y, list(Z))


@image_comparison(baseline_images=['pcolormesh'], remove_text=True)
def test_pcolormesh():
    n = 12
    x = np.linspace(-1.5, 1.5, n)
    y = np.linspace(-1.5, 1.5, n*2)
    X, Y = np.meshgrid(x, y)
    Qx = np.cos(Y) - np.cos(X)
    Qz = np.sin(Y) + np.sin(X)
    Qx = (Qx + 1.1)
    Z = np.sqrt(X**2 + Y**2)/5
    Z = (Z - Z.min()) / (Z.max() - Z.min())

    # The color array can include masked values:
    Zm = ma.masked_where(np.fabs(Qz) < 0.5*np.amax(Qz), Z)

    fig = plt.figure()
    ax = fig.add_subplot(131)
    ax.pcolormesh(Qx, Qz, Z, lw=0.5, edgecolors='k')

    ax = fig.add_subplot(132)
    ax.pcolormesh(Qx, Qz, Z, lw=2, edgecolors=['b', 'w'])

    ax = fig.add_subplot(133)
    ax.pcolormesh(Qx, Qz, Z, shading="gouraud")


@image_comparison(baseline_images=['pcolormesh_datetime_axis'],
                  extensions=['png'], remove_text=False)
def test_pcolormesh_datetime_axis():
    fig = plt.figure()
    fig.subplots_adjust(hspace=0.4, top=0.98, bottom=.15)
    base = datetime.datetime(2013, 1, 1)
    x = np.array([base + datetime.timedelta(days=d) for d in range(21)])
    y = np.arange(21)
    z1, z2 = np.meshgrid(np.arange(20), np.arange(20))
    z = z1 * z2
    plt.subplot(221)
    plt.pcolormesh(x[:-1], y[:-1], z)
    plt.subplot(222)
    plt.pcolormesh(x, y, z)
    x = np.repeat(x[np.newaxis], 21, axis=0)
    y = np.repeat(y[:, np.newaxis], 21, axis=1)
    plt.subplot(223)
    plt.pcolormesh(x[:-1, :-1], y[:-1, :-1], z)
    plt.subplot(224)
    plt.pcolormesh(x, y, z)
    for ax in fig.get_axes():
        for label in ax.get_xticklabels():
            label.set_ha('right')
            label.set_rotation(30)


@image_comparison(baseline_images=['pcolor_datetime_axis'],
                  extensions=['png'], remove_text=False)
def test_pcolor_datetime_axis():
    fig = plt.figure()
    fig.subplots_adjust(hspace=0.4, top=0.98, bottom=.15)
    base = datetime.datetime(2013, 1, 1)
    x = np.array([base + datetime.timedelta(days=d) for d in range(21)])
    y = np.arange(21)
    z1, z2 = np.meshgrid(np.arange(20), np.arange(20))
    z = z1 * z2
    plt.subplot(221)
    plt.pcolor(x[:-1], y[:-1], z)
    plt.subplot(222)
    plt.pcolor(x, y, z)
    x = np.repeat(x[np.newaxis], 21, axis=0)
    y = np.repeat(y[:, np.newaxis], 21, axis=1)
    plt.subplot(223)
    plt.pcolor(x[:-1, :-1], y[:-1, :-1], z)
    plt.subplot(224)
    plt.pcolor(x, y, z)
    for ax in fig.get_axes():
        for label in ax.get_xticklabels():
            label.set_ha('right')
            label.set_rotation(30)


@cleanup
def test_pcolorargs():
    n = 12
    x = np.linspace(-1.5, 1.5, n)
    y = np.linspace(-1.5, 1.5, n*2)
    X, Y = np.meshgrid(x, y)
    Z = np.sqrt(X**2 + Y**2)/5

    _, ax = plt.subplots()
    assert_raises(TypeError, ax.pcolormesh, y, x, Z)
    assert_raises(TypeError, ax.pcolormesh, X, Y, Z.T)
    assert_raises(TypeError, ax.pcolormesh, x, y, Z[:-1, :-1],
                  shading="gouraud")
    assert_raises(TypeError, ax.pcolormesh, X, Y, Z[:-1, :-1],
                  shading="gouraud")


@image_comparison(baseline_images=['canonical'])
def test_canonical():
    fig, ax = plt.subplots()
    ax.plot([1, 2, 3])


@image_comparison(baseline_images=['arc_ellipse'],
                  remove_text=True)
def test_arc_ellipse():
    from matplotlib import patches
    xcenter, ycenter = 0.38, 0.52
    width, height = 1e-1, 3e-1
    angle = -30

    theta = np.arange(0.0, 360.0, 1.0)*np.pi/180.0
    x = width/2. * np.cos(theta)
    y = height/2. * np.sin(theta)

    rtheta = angle*np.pi/180.
    R = np.array([
        [np.cos(rtheta),  -np.sin(rtheta)],
        [np.sin(rtheta), np.cos(rtheta)],
        ])

    x, y = np.dot(R, np.array([x, y]))
    x += xcenter
    y += ycenter

    fig = plt.figure()
    ax = fig.add_subplot(211, aspect='auto')
    ax.fill(x, y, alpha=0.2, facecolor='yellow', edgecolor='yellow', linewidth=1, zorder=1)

    e1 = patches.Arc((xcenter, ycenter), width, height,
                     angle=angle, linewidth=2, fill=False, zorder=2)

    ax.add_patch(e1)

    ax = fig.add_subplot(212, aspect='equal')
    ax.fill(x, y, alpha=0.2, facecolor='green', edgecolor='green', zorder=1)
    e2 = patches.Arc((xcenter, ycenter), width, height,
                     angle=angle, linewidth=2, fill=False, zorder=2)

    ax.add_patch(e2)


@image_comparison(baseline_images=['units_strings'])
def test_units_strings():
    # Make sure passing in sequences of strings doesn't cause the unit
    # conversion registry to recurse infinitely
    Id = ['50', '100', '150', '200', '250']
    pout = ['0', '7.4', '11.4', '14.2', '16.3']
    fig = plt.figure()
    ax = fig.add_subplot(111)
    ax.plot(Id, pout)


@image_comparison(baseline_images=['markevery'],
                  remove_text=True)
def test_markevery():
    x = np.linspace(0, 10, 100)
    y = np.sin(x) * np.sqrt(x/10 + 0.5)

    # check marker only plot
    fig = plt.figure()
    ax = fig.add_subplot(111)
    ax.plot(x, y, 'o', label='default')
    ax.plot(x, y, 'd', markevery=None, label='mark all')
    ax.plot(x, y, 's', markevery=10, label='mark every 10')
    ax.plot(x, y, '+', markevery=(5, 20), label='mark every 5 starting at 10')
    ax.legend()


@image_comparison(baseline_images=['markevery_line'],
                  remove_text=True)
def test_markevery_line():
    x = np.linspace(0, 10, 100)
    y = np.sin(x) * np.sqrt(x/10 + 0.5)

    # check line/marker combos
    fig = plt.figure()
    ax = fig.add_subplot(111)
    ax.plot(x, y, '-o', label='default')
    ax.plot(x, y, '-d', markevery=None, label='mark all')
    ax.plot(x, y, '-s', markevery=10, label='mark every 10')
    ax.plot(x, y, '-+', markevery=(5, 20), label='mark every 5 starting at 10')
    ax.legend()


@image_comparison(baseline_images=['markevery_linear_scales'],
                  remove_text=True)
def test_markevery_linear_scales():
    cases = [None,
             8,
             (30, 8),
             [16, 24, 30], [0, -1],
             slice(100, 200, 3),
             0.1, 0.3, 1.5,
             (0.0, 0.1), (0.45, 0.1)]

    cols = 3
    gs = matplotlib.gridspec.GridSpec(len(cases) // cols + 1, cols)

    delta = 0.11
    x = np.linspace(0, 10 - 2 * delta, 200) + delta
    y = np.sin(x) + 1.0 + delta

    for i, case in enumerate(cases):
        row = (i // cols)
        col = i % cols
        plt.subplot(gs[row, col])
        plt.title('markevery=%s' % str(case))
        plt.plot(x, y, 'o', ls='-', ms=4,  markevery=case)


@image_comparison(baseline_images=['markevery_linear_scales_zoomed'],
                  remove_text=True)
def test_markevery_linear_scales_zoomed():
    cases = [None,
             8,
             (30, 8),
             [16, 24, 30], [0, -1],
             slice(100, 200, 3),
             0.1, 0.3, 1.5,
             (0.0, 0.1), (0.45, 0.1)]

    cols = 3
    gs = matplotlib.gridspec.GridSpec(len(cases) // cols + 1, cols)

    delta = 0.11
    x = np.linspace(0, 10 - 2 * delta, 200) + delta
    y = np.sin(x) + 1.0 + delta

    for i, case in enumerate(cases):
        row = (i // cols)
        col = i % cols
        plt.subplot(gs[row, col])
        plt.title('markevery=%s' % str(case))
        plt.plot(x, y, 'o', ls='-', ms=4,  markevery=case)
        plt.xlim((6, 6.7))
        plt.ylim((1.1, 1.7))


@image_comparison(baseline_images=['markevery_log_scales'],
                  remove_text=True)
def test_markevery_log_scales():
    cases = [None,
             8,
             (30, 8),
             [16, 24, 30], [0, -1],
             slice(100, 200, 3),
             0.1, 0.3, 1.5,
             (0.0, 0.1), (0.45, 0.1)]

    cols = 3
    gs = matplotlib.gridspec.GridSpec(len(cases) // cols + 1, cols)

    delta = 0.11
    x = np.linspace(0, 10 - 2 * delta, 200) + delta
    y = np.sin(x) + 1.0 + delta

    for i, case in enumerate(cases):
        row = (i // cols)
        col = i % cols
        plt.subplot(gs[row, col])
        plt.title('markevery=%s' % str(case))
        plt.xscale('log')
        plt.yscale('log')
        plt.plot(x, y, 'o', ls='-', ms=4,  markevery=case)


@image_comparison(baseline_images=['markevery_polar'],
                  remove_text=True)
def test_markevery_polar():
    cases = [None,
             8,
             (30, 8),
             [16, 24, 30], [0, -1],
             slice(100, 200, 3),
             0.1, 0.3, 1.5,
             (0.0, 0.1), (0.45, 0.1)]

    cols = 3
    gs = matplotlib.gridspec.GridSpec(len(cases) // cols + 1, cols)

    r = np.linspace(0, 3.0, 200)
    theta = 2 * np.pi * r

    for i, case in enumerate(cases):
        row = (i // cols)
        col = i % cols
        plt.subplot(gs[row, col], polar=True)
        plt.title('markevery=%s' % str(case))
        plt.plot(theta, r, 'o', ls='-', ms=4,  markevery=case)


@image_comparison(baseline_images=['marker_edges'],
                  remove_text=True)
def test_marker_edges():
    x = np.linspace(0, 1, 10)
    fig = plt.figure()
    ax = fig.add_subplot(111)
    ax.plot(x, np.sin(x), 'y.', ms=30.0, mew=0, mec='r')
    ax.plot(x+0.1, np.sin(x), 'y.', ms=30.0, mew=1, mec='r')
    ax.plot(x+0.2, np.sin(x), 'y.', ms=30.0, mew=2, mec='b')


@image_comparison(baseline_images=['bar_tick_label_single',
                                   'bar_tick_label_single'],
                  extensions=['png'])
def test_bar_tick_label_single():
    # From 2516: plot bar with array of string labels for x axis
    ax = plt.gca()
    ax.bar(0, 1, tick_label='0')

    # Reuse testcase from above for a labeled data test
    data = {"a": 0, "b": 1}
    fig = plt.figure()
    ax = fig.add_subplot(111)
    ax = plt.gca()
    ax.bar("a", "b", tick_label='0', data=data)


@cleanup
def test_bar_ticklabel_fail():
    fig, ax = plt.subplots()
    ax.bar([], [])


@image_comparison(baseline_images=['bar_tick_label_multiple'],
                  extensions=['png'])
def test_bar_tick_label_multiple():
    # From 2516: plot bar with array of string labels for x axis
    ax = plt.gca()
    ax.bar([1, 2.5], [1, 2], width=[0.2, 0.5], tick_label=['a', 'b'],
           align='center')


@image_comparison(baseline_images=['barh_tick_label'],
                  extensions=['png'])
def test_barh_tick_label():
    # From 2516: plot barh with array of string labels for y axis
    ax = plt.gca()
    ax.barh([1, 2.5], [1, 2], height=[0.2, 0.5], tick_label=['a', 'b'],
            align='center')


@image_comparison(baseline_images=['hist_log'],
                  remove_text=True)
def test_hist_log():
    data0 = np.linspace(0, 1, 200)**3
    data = np.r_[1-data0, 1+data0]
    fig = plt.figure()
    ax = fig.add_subplot(111)
    ax.hist(data, fill=False, log=True)


@image_comparison(baseline_images=['hist_bar_empty'], remove_text=True,
	extensions=['png'])
def test_hist_bar_empty():
    # From #3886: creating hist from empty dataset raises ValueError
    ax = plt.gca()
    ax.hist([], histtype='bar')

@image_comparison(baseline_images=['hist_step_empty'], remove_text=True,
	extensions=['png'])
def test_hist_step_empty():
    # From #3886: creating hist from empty dataset raises ValueError
    ax = plt.gca()
    ax.hist([], histtype='step')

@image_comparison(baseline_images=['hist_steplog'], remove_text=True, tol=0.05)
def test_hist_steplog():
    np.random.seed(0)
    data = np.random.standard_normal(2000)
    data += -2.0 - np.min(data)
    data_pos = data + 2.1
    data_big = data_pos + 30
    weights = np.ones_like(data) * 1.e-5

    ax = plt.subplot(4, 1, 1)
    plt.hist(data, 100, histtype='stepfilled', log=True)

    ax = plt.subplot(4, 1, 2)
    plt.hist(data_pos, 100, histtype='stepfilled', log=True)

    ax = plt.subplot(4, 1, 3)
    plt.hist(data, 100, weights=weights, histtype='stepfilled', log=True)

    ax = plt.subplot(4, 1, 4)
    plt.hist(data_big, 100, histtype='stepfilled', log=True, orientation='horizontal')


@image_comparison(baseline_images=['hist_step_log_bottom'],
                  remove_text=True, extensions=['png'])
def test_hist_step_log_bottom():
    # check that bottom doesn't get overwritten by the 'minimum' on a
    # log scale histogram (https://github.com/matplotlib/matplotlib/pull/4608)
    np.random.seed(0)
    data = np.random.standard_normal(2000)
    fig = plt.figure()
    ax = fig.add_subplot(111)
    # normal hist (should clip minimum to 1/base)
    ax.hist(data, bins=10, log=True, histtype='stepfilled',
            alpha=0.5, color='b')
    # manual bottom < 1/base (previously buggy, see #4608)
    ax.hist(data, bins=10, log=True, histtype='stepfilled',
            alpha=0.5, color='g', bottom=1e-2)
    # manual bottom > 1/base
    ax.hist(data, bins=10, log=True, histtype='stepfilled',
            alpha=0.5, color='r', bottom=0.5)
    # array bottom with some less than 1/base (should clip to 1/base)
    ax.hist(data, bins=10, log=True, histtype='stepfilled',
            alpha=0.5, color='y', bottom=np.arange(10))
    ax.set_ylim(9e-3, 1e3)


def contour_dat():
    x = np.linspace(-3, 5, 150)
    y = np.linspace(-3, 5, 120)
    z = np.cos(x) + np.sin(y[:, np.newaxis])
    return x, y, z


@image_comparison(baseline_images=['contour_hatching'])
def test_contour_hatching():
    x, y, z = contour_dat()

    fig = plt.figure()
    ax = fig.add_subplot(111)
    cs = ax.contourf(x, y, z, hatches=['-', '/', '\\', '//'],
                     cmap=plt.get_cmap('gray'),
                     extend='both', alpha=0.5)


@image_comparison(baseline_images=['contour_colorbar'])
def test_contour_colorbar():
    x, y, z = contour_dat()

    fig = plt.figure()
    ax = fig.add_subplot(111)
    cs = ax.contourf(x, y, z, levels=np.arange(-1.8, 1.801, 0.2),
                     cmap=plt.get_cmap('RdBu'),
                     vmin=-0.6,
                     vmax=0.6,
                     extend='both')
    cs1 = ax.contour(x, y, z, levels=np.arange(-2.2, -0.599, 0.2),
                     colors=['y'],
                     linestyles='solid',
                     linewidths=2)
    cs2 = ax.contour(x, y, z, levels=np.arange(0.6, 2.2, 0.2),
                     colors=['c'],
                     linewidths=2)
    cbar = fig.colorbar(cs, ax=ax)
    cbar.add_lines(cs1)
    cbar.add_lines(cs2, erase=False)


@image_comparison(baseline_images=['hist2d', 'hist2d'])
def test_hist2d():
    np.random.seed(0)
    # make it not symetric in case we switch x and y axis
    x = np.random.randn(100)*2+5
    y = np.random.randn(100)-2
    fig = plt.figure()
    ax = fig.add_subplot(111)
    ax.hist2d(x, y, bins=10)

    # Reuse testcase from above for a labeled data test
    data = {"x": x, "y": y}
    fig = plt.figure()
    ax = fig.add_subplot(111)
    ax.hist2d("x", "y", bins=10, data=data)


@image_comparison(baseline_images=['hist2d_transpose'])
def test_hist2d_transpose():
    np.random.seed(0)
    # make sure the output from np.histogram is transposed before
    # passing to pcolorfast
    x = np.array([5]*100)
    y = np.random.randn(100)-2
    fig = plt.figure()
    ax = fig.add_subplot(111)
    ax.hist2d(x, y, bins=10)


@image_comparison(baseline_images=['scatter', 'scatter'])
def test_scatter_plot():
    ax = plt.axes()
    data = {"x": [3, 4, 2, 6], "y": [2, 5, 2, 3], "c": ['r', 'y', 'b', 'lime'],
            "s": [24, 15, 19, 29]}

    ax.scatter(data["x"], data["y"], c=data["c"], s=data["s"])

    # Reuse testcase from above for a labeled data test
    ax = plt.axes()
    ax.scatter("x", "y", c="c", s="s", data=data)


@image_comparison(baseline_images=['scatter_marker'], remove_text=True,
                  extensions=['png'])
def test_scatter_marker():
    fig, (ax0, ax1) = plt.subplots(ncols=2)
    ax0.scatter([3, 4, 2, 6], [2, 5, 2, 3],
                c=[(1, 0, 0), 'y', 'b', 'lime'],
                s=[60, 50, 40, 30],
                edgecolors=['k', 'r', 'g', 'b'],
                marker='s')
    ax1.scatter([3, 4, 2, 6], [2, 5, 2, 3],
                c=[(1, 0, 0), 'y', 'b', 'lime'],
                s=[60, 50, 40, 30],
                edgecolors=['k', 'r', 'g', 'b'],
                marker=mmarkers.MarkerStyle('o', fillstyle='top'))


@image_comparison(baseline_images=['scatter_2D'], remove_text=True,
                  extensions=['png'])
def test_scatter_2D():
    x = np.arange(3)
    y = np.arange(2)
    x, y = np.meshgrid(x, y)
    z = x + y
    fig, ax = plt.subplots()
    ax.scatter(x, y, c=z, s=200, edgecolors='face')

@cleanup
def test_scatter_color():
    # Try to catch cases where 'c' kwarg should have been used.
    assert_raises(ValueError, plt.scatter, [1, 2], [1, 2],
                  color=[0.1, 0.2])
    assert_raises(ValueError, plt.scatter, [1, 2, 3], [1, 2, 3],
                  color=[1, 2, 3])

@cleanup
def test_as_mpl_axes_api():
    # tests the _as_mpl_axes api
    from matplotlib.projections.polar import PolarAxes
    import matplotlib.axes as maxes

    class Polar(object):
        def __init__(self):
            self.theta_offset = 0

        def _as_mpl_axes(self):
            # implement the matplotlib axes interface
            return PolarAxes, {'theta_offset': self.theta_offset}
    prj = Polar()
    prj2 = Polar()
    prj2.theta_offset = np.pi
    prj3 = Polar()

    # testing axes creation with plt.axes
    ax = plt.axes([0, 0, 1, 1], projection=prj)
    assert type(ax) == PolarAxes, \
        'Expected a PolarAxes, got %s' % type(ax)
    ax_via_gca = plt.gca(projection=prj)
    assert ax_via_gca is ax
    plt.close()

    # testing axes creation with gca
    ax = plt.gca(projection=prj)
    assert type(ax) == maxes._subplots._subplot_classes[PolarAxes], \
        'Expected a PolarAxesSubplot, got %s' % type(ax)
    ax_via_gca = plt.gca(projection=prj)
    assert ax_via_gca is ax
    # try getting the axes given a different polar projection
    ax_via_gca = plt.gca(projection=prj2)
    assert ax_via_gca is not ax
    assert ax.get_theta_offset() == 0, ax.get_theta_offset()
    assert ax_via_gca.get_theta_offset() == np.pi, ax_via_gca.get_theta_offset()
    # try getting the axes given an == (not is) polar projection
    ax_via_gca = plt.gca(projection=prj3)
    assert ax_via_gca is ax
    plt.close()

    # testing axes creation with subplot
    ax = plt.subplot(121, projection=prj)
    assert type(ax) == maxes._subplots._subplot_classes[PolarAxes], \
        'Expected a PolarAxesSubplot, got %s' % type(ax)
    plt.close()


@image_comparison(baseline_images=['log_scales'])
def test_log_scales():
    fig = plt.figure()
    ax = plt.gca()
    plt.plot(np.log(np.linspace(0.1, 100)))
    ax.set_yscale('log', basey=5.5)
    ax.invert_yaxis()
    ax.set_xscale('log', basex=9.0)


@image_comparison(baseline_images=['stackplot_test_image',
                                   'stackplot_test_image'])
def test_stackplot():
    fig = plt.figure()
    x = np.linspace(0, 10, 10)
    y1 = 1.0 * x
    y2 = 2.0 * x + 1
    y3 = 3.0 * x + 2
    ax = fig.add_subplot(1, 1, 1)
    ax.stackplot(x, y1, y2, y3)
    ax.set_xlim((0, 10))
    ax.set_ylim((0, 70))

    # Reuse testcase from above for a labeled data test
    data={"x": x, "y1": y1, "y2": y2, "y3": y3}
    fig = plt.figure()
    ax = fig.add_subplot(1, 1, 1)
    ax.stackplot("x", "y1", "y2", "y3", data=data)
    ax.set_xlim((0, 10))
    ax.set_ylim((0, 70))


@image_comparison(baseline_images=['stackplot_test_baseline'],
                  remove_text=True)
def test_stackplot_baseline():
    np.random.seed(0)

    def layers(n, m):
        def bump(a):
            x = 1 / (.1 + np.random.random())
            y = 2 * np.random.random() - .5
            z = 10 / (.1 + np.random.random())
            for i in range(m):
                w = (i / float(m) - y) * z
                a[i] += x * np.exp(-w * w)
        a = np.zeros((m, n))
        for i in range(n):
            for j in range(5):
                bump(a[:, i])
        return a

    d = layers(3, 100)
    d[50,:] = 0  # test for fixed weighted wiggle (issue #6313)

    fig = plt.figure()

    plt.subplot(2, 2, 1)
    plt.stackplot(list(xrange(100)), d.T, baseline='zero')

    plt.subplot(2, 2, 2)
    plt.stackplot(list(xrange(100)), d.T, baseline='sym')

    plt.subplot(2, 2, 3)
    plt.stackplot(list(xrange(100)), d.T, baseline='wiggle')

    plt.subplot(2, 2, 4)
    plt.stackplot(list(xrange(100)), d.T, baseline='weighted_wiggle')


@image_comparison(baseline_images=['bxp_baseline'],
                  extensions=['png'],
                  savefig_kwarg={'dpi': 40})
def test_bxp_baseline():
    np.random.seed(937)
    logstats = matplotlib.cbook.boxplot_stats(
        np.random.lognormal(mean=1.25, sigma=1., size=(37, 4))
    )

    fig, ax = plt.subplots()
    ax.set_yscale('log')
    ax.bxp(logstats)


@image_comparison(baseline_images=['bxp_rangewhis'],
                  extensions=['png'],
                  savefig_kwarg={'dpi': 40})
def test_bxp_rangewhis():
    np.random.seed(937)
    logstats = matplotlib.cbook.boxplot_stats(
        np.random.lognormal(mean=1.25, sigma=1., size=(37, 4)),
        whis='range'
    )

    fig, ax = plt.subplots()
    ax.set_yscale('log')
    ax.bxp(logstats)


@image_comparison(baseline_images=['bxp_precentilewhis'],
                  extensions=['png'],
                  savefig_kwarg={'dpi': 40})
def test_bxp_precentilewhis():
    np.random.seed(937)
    logstats = matplotlib.cbook.boxplot_stats(
        np.random.lognormal(mean=1.25, sigma=1., size=(37, 4)),
        whis=[5, 95]
    )

    fig, ax = plt.subplots()
    ax.set_yscale('log')
    ax.bxp(logstats)


@image_comparison(baseline_images=['bxp_with_xlabels'],
                  extensions=['png'],
                  savefig_kwarg={'dpi': 40})
def test_bxp_with_xlabels():
    np.random.seed(937)
    logstats = matplotlib.cbook.boxplot_stats(
        np.random.lognormal(mean=1.25, sigma=1., size=(37, 4))
    )
    for stats, label in zip(logstats, list('ABCD')):
        stats['label'] = label

    fig, ax = plt.subplots()
    ax.set_yscale('log')
    ax.bxp(logstats)


@image_comparison(baseline_images=['bxp_horizontal'],
                  remove_text=True, extensions=['png'],
                  savefig_kwarg={'dpi': 40})
def test_bxp_horizontal():
    np.random.seed(937)
    logstats = matplotlib.cbook.boxplot_stats(
        np.random.lognormal(mean=1.25, sigma=1., size=(37, 4))
    )

    fig, ax = plt.subplots()
    ax.set_xscale('log')
    ax.bxp(logstats, vert=False)


@image_comparison(baseline_images=['bxp_with_ylabels'],
                  extensions=['png'],
                  savefig_kwarg={'dpi': 40})
def test_bxp_with_ylabels():
    np.random.seed(937)
    logstats = matplotlib.cbook.boxplot_stats(
        np.random.lognormal(mean=1.25, sigma=1., size=(37, 4))
    )
    for stats, label in zip(logstats, list('ABCD')):
        stats['label'] = label

    fig, ax = plt.subplots()
    ax.set_xscale('log')
    ax.bxp(logstats, vert=False)


@image_comparison(baseline_images=['bxp_patchartist'],
                  remove_text=True, extensions=['png'],
                  savefig_kwarg={'dpi': 40})
def test_bxp_patchartist():
    np.random.seed(937)
    logstats = matplotlib.cbook.boxplot_stats(
        np.random.lognormal(mean=1.25, sigma=1., size=(37, 4))
    )

    fig, ax = plt.subplots()
    ax.set_yscale('log')
    ax.bxp(logstats, patch_artist=True)


@image_comparison(baseline_images=['bxp_custompatchartist'],
                  remove_text=True, extensions=['png'],
                  savefig_kwarg={'dpi': 40})
def test_bxp_custompatchartist():
    np.random.seed(937)
    logstats = matplotlib.cbook.boxplot_stats(
        np.random.lognormal(mean=1.25, sigma=1., size=(37, 4))
    )

    fig, ax = plt.subplots()
    ax.set_yscale('log')
    boxprops = dict(facecolor='yellow', edgecolor='green', linestyle='dotted')
    ax.bxp(logstats, patch_artist=True, boxprops=boxprops)


@image_comparison(baseline_images=['bxp_customoutlier'],
                  remove_text=True, extensions=['png'],
                  savefig_kwarg={'dpi': 40})
def test_bxp_customoutlier():
    np.random.seed(937)
    logstats = matplotlib.cbook.boxplot_stats(
        np.random.lognormal(mean=1.25, sigma=1., size=(37, 4))
    )

    fig, ax = plt.subplots()
    ax.set_yscale('log')
    flierprops = dict(linestyle='none', marker='d', markerfacecolor='g')
    ax.bxp(logstats, flierprops=flierprops)


@image_comparison(baseline_images=['bxp_withmean_custompoint'],
                  remove_text=True, extensions=['png'],
                  savefig_kwarg={'dpi': 40})
def test_bxp_showcustommean():
    np.random.seed(937)
    logstats = matplotlib.cbook.boxplot_stats(
        np.random.lognormal(mean=1.25, sigma=1., size=(37, 4))
    )

    fig, ax = plt.subplots()
    ax.set_yscale('log')
    meanprops = dict(linestyle='none', marker='d', markerfacecolor='green')
    ax.bxp(logstats, showmeans=True, meanprops=meanprops)


@image_comparison(baseline_images=['bxp_custombox'],
                  remove_text=True, extensions=['png'],
                  savefig_kwarg={'dpi': 40})
def test_bxp_custombox():
    np.random.seed(937)
    logstats = matplotlib.cbook.boxplot_stats(
        np.random.lognormal(mean=1.25, sigma=1., size=(37, 4))
    )

    fig, ax = plt.subplots()
    ax.set_yscale('log')
    boxprops = dict(linestyle='--', color='b', linewidth=3)
    ax.bxp(logstats, boxprops=boxprops)


@image_comparison(baseline_images=['bxp_custommedian'],
                  remove_text=True, extensions=['png'],
                  savefig_kwarg={'dpi': 40})
def test_bxp_custommedian():
    np.random.seed(937)
    logstats = matplotlib.cbook.boxplot_stats(
        np.random.lognormal(mean=1.25, sigma=1., size=(37, 4))
    )

    fig, ax = plt.subplots()
    ax.set_yscale('log')
    medianprops = dict(linestyle='--', color='b', linewidth=3)
    ax.bxp(logstats, medianprops=medianprops)


@image_comparison(baseline_images=['bxp_customcap'],
                  remove_text=True, extensions=['png'],
                  savefig_kwarg={'dpi': 40})
def test_bxp_customcap():
    np.random.seed(937)
    logstats = matplotlib.cbook.boxplot_stats(
        np.random.lognormal(mean=1.25, sigma=1., size=(37, 4))
    )

    fig, ax = plt.subplots()
    ax.set_yscale('log')
    capprops = dict(linestyle='--', color='g', linewidth=3)
    ax.bxp(logstats, capprops=capprops)


@image_comparison(baseline_images=['bxp_customwhisker'],
                  remove_text=True, extensions=['png'],
                  savefig_kwarg={'dpi': 40})
def test_bxp_customwhisker():
    np.random.seed(937)
    logstats = matplotlib.cbook.boxplot_stats(
        np.random.lognormal(mean=1.25, sigma=1., size=(37, 4))
    )

    fig, ax = plt.subplots()
    ax.set_yscale('log')
    whiskerprops = dict(linestyle='-', color='m', linewidth=3)
    ax.bxp(logstats, whiskerprops=whiskerprops)


@image_comparison(baseline_images=['bxp_withnotch'],
                  remove_text=True, extensions=['png'],
                  savefig_kwarg={'dpi': 40})
def test_bxp_shownotches():
    np.random.seed(937)
    logstats = matplotlib.cbook.boxplot_stats(
        np.random.lognormal(mean=1.25, sigma=1., size=(37, 4))
    )

    fig, ax = plt.subplots()
    ax.set_yscale('log')
    ax.bxp(logstats, shownotches=True)


@image_comparison(baseline_images=['bxp_nocaps'],
                  remove_text=True, extensions=['png'],
                  savefig_kwarg={'dpi': 40})
def test_bxp_nocaps():
    np.random.seed(937)
    logstats = matplotlib.cbook.boxplot_stats(
        np.random.lognormal(mean=1.25, sigma=1., size=(37, 4))
    )

    fig, ax = plt.subplots()
    ax.set_yscale('log')
    ax.bxp(logstats, showcaps=False)


@image_comparison(baseline_images=['bxp_nobox'],
                  remove_text=True, extensions=['png'],
                  savefig_kwarg={'dpi': 40})
def test_bxp_nobox():
    np.random.seed(937)
    logstats = matplotlib.cbook.boxplot_stats(
        np.random.lognormal(mean=1.25, sigma=1., size=(37, 4))
    )

    fig, ax = plt.subplots()
    ax.set_yscale('log')
    ax.bxp(logstats, showbox=False)


@image_comparison(baseline_images=['bxp_withmean_point'],
                  remove_text=True, extensions=['png'],
                  savefig_kwarg={'dpi': 40})
def test_bxp_showmean():
    np.random.seed(937)
    logstats = matplotlib.cbook.boxplot_stats(
        np.random.lognormal(mean=1.25, sigma=1., size=(37, 4))
    )

    fig, ax = plt.subplots()
    ax.set_yscale('log')
    ax.bxp(logstats, showmeans=True, meanline=False)


@image_comparison(baseline_images=['bxp_withmean_line'],
                  remove_text=True, extensions=['png'],
                  savefig_kwarg={'dpi': 40})
def test_bxp_showmeanasline():
    np.random.seed(937)
    logstats = matplotlib.cbook.boxplot_stats(
        np.random.lognormal(mean=1.25, sigma=1., size=(37, 4))
    )

    fig, ax = plt.subplots()
    ax.set_yscale('log')
    ax.bxp(logstats, showmeans=True, meanline=True)


@image_comparison(baseline_images=['bxp_scalarwidth'],
                  remove_text=True, extensions=['png'],
                  savefig_kwarg={'dpi': 40})
def test_bxp_scalarwidth():
    np.random.seed(937)
    logstats = matplotlib.cbook.boxplot_stats(
        np.random.lognormal(mean=1.25, sigma=1., size=(37, 4))
    )

    fig, ax = plt.subplots()
    ax.set_yscale('log')
    ax.bxp(logstats, widths=0.25)


@image_comparison(baseline_images=['bxp_customwidths'],
                  remove_text=True, extensions=['png'],
                  savefig_kwarg={'dpi': 40})
def test_bxp_customwidths():
    np.random.seed(937)
    logstats = matplotlib.cbook.boxplot_stats(
        np.random.lognormal(mean=1.25, sigma=1., size=(37, 4))
    )

    fig, ax = plt.subplots()
    ax.set_yscale('log')
    ax.bxp(logstats, widths=[0.10, 0.25, 0.65, 0.85])


@image_comparison(baseline_images=['bxp_custompositions'],
                  remove_text=True, extensions=['png'],
                  savefig_kwarg={'dpi': 40})
def test_bxp_custompositions():
    np.random.seed(937)
    logstats = matplotlib.cbook.boxplot_stats(
        np.random.lognormal(mean=1.25, sigma=1., size=(37, 4))
    )

    fig, ax = plt.subplots()
    ax.set_yscale('log')
    ax.bxp(logstats, positions=[1, 5, 6, 7])


@cleanup
def test_bxp_bad_widths():
    np.random.seed(937)
    logstats = matplotlib.cbook.boxplot_stats(
        np.random.lognormal(mean=1.25, sigma=1., size=(37, 4))
    )

    fig, ax = plt.subplots()
    ax.set_yscale('log')
    assert_raises(ValueError, ax.bxp, logstats, widths=[1])


@cleanup
def test_bxp_bad_positions():
    np.random.seed(937)
    logstats = matplotlib.cbook.boxplot_stats(
        np.random.lognormal(mean=1.25, sigma=1., size=(37, 4))
    )

    fig, ax = plt.subplots()
    ax.set_yscale('log')
    assert_raises(ValueError, ax.bxp, logstats, positions=[2, 3])


@image_comparison(baseline_images=['boxplot', 'boxplot'], tol=1)
def test_boxplot():
    x = np.linspace(-7, 7, 140)
    x = np.hstack([-25, x, 25])
    fig, ax = plt.subplots()

    ax.boxplot([x, x], bootstrap=10000, notch=1)
    ax.set_ylim((-30, 30))

    # Reuse testcase from above for a labeled data test
    data={"x": [x, x]}
    fig, ax = plt.subplots()
    ax.boxplot("x", bootstrap=10000, notch=1, data=data)
    ax.set_ylim((-30, 30))


@image_comparison(baseline_images=['boxplot_sym2'],
                  remove_text=True, extensions=['png'])
def test_boxplot_sym2():
    x = np.linspace(-7, 7, 140)
    x = np.hstack([-25, x, 25])
    fig, [ax1, ax2] = plt.subplots(1, 2)

    ax1.boxplot([x, x], bootstrap=10000, sym='^')
    ax1.set_ylim((-30, 30))

    ax2.boxplot([x, x], bootstrap=10000, sym='g')
    ax2.set_ylim((-30, 30))


@image_comparison(baseline_images=['boxplot_sym'],
                  remove_text=True, extensions=['png'],
                  savefig_kwarg={'dpi': 40})
def test_boxplot_sym():
    x = np.linspace(-7, 7, 140)
    x = np.hstack([-25, x, 25])
    fig, ax = plt.subplots()

    ax.boxplot([x, x], sym='gs')
    ax.set_ylim((-30, 30))


@image_comparison(
    baseline_images=['boxplot_autorange_false_whiskers',
                     'boxplot_autorange_true_whiskers'],
    extensions=['png'],
)
def test_boxplot_autorange_whiskers():
    x = np.ones(140)
    x = np.hstack([0, x, 2])

    fig1, ax1 = plt.subplots()
    ax1.boxplot([x, x], bootstrap=10000, notch=1)
    ax1.set_ylim((-5, 5))

    fig2, ax2 = plt.subplots()
    ax2.boxplot([x, x], bootstrap=10000, notch=1, autorange=True)
    ax2.set_ylim((-5, 5))

def _rc_test_bxp_helper(ax, rc_dict):
    x = np.linspace(-7, 7, 140)
    x = np.hstack([-25, x, 25])
    with matplotlib.rc_context(rc_dict):
        ax.boxplot([x, x])
    return ax

@image_comparison(baseline_images=['boxplot_rc_parameters'],
                  savefig_kwarg={'dpi': 100}, remove_text=True, tol=1)
def test_boxplot_rc_parameters():
    fig, ax = plt.subplots(3)

    rc_axis0 = {
        'boxplot.notch':True,
        'boxplot.whiskers': [5, 95],
        'boxplot.bootstrap': 10000,

        'boxplot.flierprops.color': 'b',
        'boxplot.flierprops.marker': 'o',
        'boxplot.flierprops.markerfacecolor': 'g',
        'boxplot.flierprops.markeredgecolor': 'b',
        'boxplot.flierprops.markersize': 5,
        'boxplot.flierprops.linestyle': '--',
        'boxplot.flierprops.linewidth': 2.0,

        'boxplot.boxprops.color': 'r',
        'boxplot.boxprops.linewidth': 2.0,
        'boxplot.boxprops.linestyle': '--',

        'boxplot.capprops.color': 'c',
        'boxplot.capprops.linewidth': 2.0,
        'boxplot.capprops.linestyle': '--',

        'boxplot.medianprops.color': 'k',
        'boxplot.medianprops.linewidth': 2.0,
        'boxplot.medianprops.linestyle': '--',
    }

    rc_axis1 = {
        'boxplot.vertical': False,
        'boxplot.whiskers': 'range',
        'boxplot.patchartist': True,
    }

    rc_axis2 = {
        'boxplot.whiskers': 2.0,
        'boxplot.showcaps': False,
        'boxplot.showbox': False,
        'boxplot.showfliers': False,
        'boxplot.showmeans': True,
        'boxplot.meanline': True,

        'boxplot.meanprops.color': 'c',
        'boxplot.meanprops.linewidth': 2.0,
        'boxplot.meanprops.linestyle': '--',

        'boxplot.whiskerprops.color': 'r',
        'boxplot.whiskerprops.linewidth': 2.0,
        'boxplot.whiskerprops.linestyle': '-.',
    }
    dict_list = [rc_axis0, rc_axis1, rc_axis2]
    for axis, rc_axis in zip(ax, dict_list):
        _rc_test_bxp_helper(axis, rc_axis)

    assert (matplotlib.patches.PathPatch in
            [type(t) for t in ax[1].get_children()])


@image_comparison(baseline_images=['boxplot_with_CIarray'],
                  remove_text=True, extensions=['png'],
                  savefig_kwarg={'dpi': 40})
def test_boxplot_with_CIarray():
    x = np.linspace(-7, 7, 140)
    x = np.hstack([-25, x, 25])
    fig = plt.figure()
    ax = fig.add_subplot(111)
    CIs = np.array([[-1.5, 3.], [-1., 3.5]])

    # show 1 boxplot with mpl medians/conf. interfals, 1 with manual values
    ax.boxplot([x, x], bootstrap=10000, usermedians=[None, 1.0],
               conf_intervals=CIs, notch=1)
    ax.set_ylim((-30, 30))


@image_comparison(baseline_images=['boxplot_no_inverted_whisker'],
                  remove_text=True, extensions=['png'],
                  savefig_kwarg={'dpi': 40})
def test_boxplot_no_weird_whisker():
    x = np.array([3, 9000, 150, 88, 350, 200000, 1400, 960],
                 dtype=np.float64)
    ax1 = plt.axes()
    ax1.boxplot(x)
    ax1.set_yscale('log')
    ax1.yaxis.grid(False, which='minor')
    ax1.xaxis.grid(False)


@cleanup
def test_boxplot_bad_medians_1():
    x = np.linspace(-7, 7, 140)
    x = np.hstack([-25, x, 25])
    fig, ax = plt.subplots()
    assert_raises(ValueError, ax.boxplot, x,  usermedians=[1, 2])


@cleanup
def test_boxplot_bad_medians_2():
    x = np.linspace(-7, 7, 140)
    x = np.hstack([-25, x, 25])
    fig, ax = plt.subplots()
    assert_raises(ValueError, ax.boxplot, [x, x],  usermedians=[[1, 2], [1, 2]])


@cleanup
def test_boxplot_bad_ci_1():
    x = np.linspace(-7, 7, 140)
    x = np.hstack([-25, x, 25])
    fig, ax = plt.subplots()
    assert_raises(ValueError, ax.boxplot, [x, x],
                  conf_intervals=[[1, 2]])


@cleanup
def test_boxplot_bad_ci_2():
    x = np.linspace(-7, 7, 140)
    x = np.hstack([-25, x, 25])
    fig, ax = plt.subplots()
    assert_raises(ValueError, ax.boxplot, [x, x],
                  conf_intervals=[[1, 2], [1]])


@image_comparison(baseline_images=['boxplot_mod_artists_after_plotting'],
                  remove_text=True, extensions=['png'],
                  savefig_kwarg={'dpi': 40})
def test_boxplot_mod_artist_after_plotting():
    x = [0.15, 0.11, 0.06, 0.06, 0.12, 0.56, -0.56]
    fig, ax = plt.subplots()
    bp = ax.boxplot(x, sym="o")
    for key in bp:
        for obj in bp[key]:
            obj.set_color('green')


@image_comparison(baseline_images=['violinplot_vert_baseline',
                                   'violinplot_vert_baseline'],
                  extensions=['png'])
def test_vert_violinplot_baseline():
    # First 9 digits of frac(sqrt(2))
    np.random.seed(414213562)
    data = [np.random.normal(size=100) for i in range(4)]
    ax = plt.axes()
    ax.violinplot(data, positions=range(4), showmeans=0, showextrema=0,
                  showmedians=0)

    # Reuse testcase from above for a labeled data test
    data = {"d": data}
    fig, ax = plt.subplots()
    ax = plt.axes()
    ax.violinplot("d", positions=range(4), showmeans=0, showextrema=0,
                  showmedians=0, data=data)


@image_comparison(baseline_images=['violinplot_vert_showmeans'],
                  extensions=['png'])
def test_vert_violinplot_showmeans():
    ax = plt.axes()
    # First 9 digits of frac(sqrt(3))
    np.random.seed(732050807)
    data = [np.random.normal(size=100) for i in range(4)]
    ax.violinplot(data, positions=range(4), showmeans=1, showextrema=0,
                  showmedians=0)


@image_comparison(baseline_images=['violinplot_vert_showextrema'],
                  extensions=['png'])
def test_vert_violinplot_showextrema():
    ax = plt.axes()
    # First 9 digits of frac(sqrt(5))
    np.random.seed(236067977)
    data = [np.random.normal(size=100) for i in range(4)]
    ax.violinplot(data, positions=range(4), showmeans=0, showextrema=1,
                  showmedians=0)


@image_comparison(baseline_images=['violinplot_vert_showmedians'],
                  extensions=['png'])
def test_vert_violinplot_showmedians():
    ax = plt.axes()
    # First 9 digits of frac(sqrt(7))
    np.random.seed(645751311)
    data = [np.random.normal(size=100) for i in range(4)]
    ax.violinplot(data, positions=range(4), showmeans=0, showextrema=0,
                  showmedians=1)


@image_comparison(baseline_images=['violinplot_vert_showall'],
                  extensions=['png'])
def test_vert_violinplot_showall():
    ax = plt.axes()
    # First 9 digits of frac(sqrt(11))
    np.random.seed(316624790)
    data = [np.random.normal(size=100) for i in range(4)]
    ax.violinplot(data, positions=range(4), showmeans=1, showextrema=1,
                  showmedians=1)


@image_comparison(baseline_images=['violinplot_vert_custompoints_10'],
                  extensions=['png'])
def test_vert_violinplot_custompoints_10():
    ax = plt.axes()
    # First 9 digits of frac(sqrt(13))
    np.random.seed(605551275)
    data = [np.random.normal(size=100) for i in range(4)]
    ax.violinplot(data, positions=range(4), showmeans=0, showextrema=0,
                  showmedians=0, points=10)


@image_comparison(baseline_images=['violinplot_vert_custompoints_200'],
                  extensions=['png'])
def test_vert_violinplot_custompoints_200():
    ax = plt.axes()
    # First 9 digits of frac(sqrt(17))
    np.random.seed(123105625)
    data = [np.random.normal(size=100) for i in range(4)]
    ax.violinplot(data, positions=range(4), showmeans=0, showextrema=0,
                  showmedians=0, points=200)


@image_comparison(baseline_images=['violinplot_horiz_baseline'],
                  extensions=['png'])
def test_horiz_violinplot_baseline():
    ax = plt.axes()
    # First 9 digits of frac(sqrt(19))
    np.random.seed(358898943)
    data = [np.random.normal(size=100) for i in range(4)]
    ax.violinplot(data, positions=range(4), vert=False, showmeans=0,
                  showextrema=0, showmedians=0)


@image_comparison(baseline_images=['violinplot_horiz_showmedians'],
                  extensions=['png'])
def test_horiz_violinplot_showmedians():
    ax = plt.axes()
    # First 9 digits of frac(sqrt(23))
    np.random.seed(795831523)
    data = [np.random.normal(size=100) for i in range(4)]
    ax.violinplot(data, positions=range(4), vert=False, showmeans=0,
                  showextrema=0, showmedians=1)


@image_comparison(baseline_images=['violinplot_horiz_showmeans'],
                  extensions=['png'])
def test_horiz_violinplot_showmeans():
    ax = plt.axes()
    # First 9 digits of frac(sqrt(29))
    np.random.seed(385164807)
    data = [np.random.normal(size=100) for i in range(4)]
    ax.violinplot(data, positions=range(4), vert=False, showmeans=1,
                  showextrema=0, showmedians=0)


@image_comparison(baseline_images=['violinplot_horiz_showextrema'],
                  extensions=['png'])
def test_horiz_violinplot_showextrema():
    ax = plt.axes()
    # First 9 digits of frac(sqrt(31))
    np.random.seed(567764362)
    data = [np.random.normal(size=100) for i in range(4)]
    ax.violinplot(data, positions=range(4), vert=False, showmeans=0,
                  showextrema=1, showmedians=0)


@image_comparison(baseline_images=['violinplot_horiz_showall'],
                  extensions=['png'])
def test_horiz_violinplot_showall():
    ax = plt.axes()
    # First 9 digits of frac(sqrt(37))
    np.random.seed(82762530)
    data = [np.random.normal(size=100) for i in range(4)]
    ax.violinplot(data, positions=range(4), vert=False, showmeans=1,
                  showextrema=1, showmedians=1)


@image_comparison(baseline_images=['violinplot_horiz_custompoints_10'],
                  extensions=['png'])
def test_horiz_violinplot_custompoints_10():
    ax = plt.axes()
    # First 9 digits of frac(sqrt(41))
    np.random.seed(403124237)
    data = [np.random.normal(size=100) for i in range(4)]
    ax.violinplot(data, positions=range(4), vert=False, showmeans=0,
                  showextrema=0, showmedians=0, points=10)


@image_comparison(baseline_images=['violinplot_horiz_custompoints_200'],
                  extensions=['png'])
def test_horiz_violinplot_custompoints_200():
    ax = plt.axes()
    # First 9 digits of frac(sqrt(43))
    np.random.seed(557438524)
    data = [np.random.normal(size=100) for i in range(4)]
    ax.violinplot(data, positions=range(4), vert=False, showmeans=0,
                  showextrema=0, showmedians=0, points=200)


@cleanup
def test_violinplot_bad_positions():
    ax = plt.axes()
    # First 9 digits of frac(sqrt(47))
    np.random.seed(855654600)
    data = [np.random.normal(size=100) for i in range(4)]
    assert_raises(ValueError, ax.violinplot, data, positions=range(5))


@cleanup
def test_violinplot_bad_widths():
    ax = plt.axes()
    # First 9 digits of frac(sqrt(53))
    np.random.seed(280109889)
    data = [np.random.normal(size=100) for i in range(4)]
    assert_raises(ValueError, ax.violinplot, data, positions=range(4),
                  widths=[1, 2, 3])


@cleanup
def test_manage_xticks():
    _, ax = plt.subplots()
    ax.set_xlim(0, 4)
    old_xlim = ax.get_xlim()
    np.random.seed(0)
    y1 = np.random.normal(10, 3, 20)
    y2 = np.random.normal(3, 1, 20)
    ax.boxplot([y1, y2], positions=[1, 2],
               manage_xticks=False)
    new_xlim = ax.get_xlim()
    assert_array_equal(old_xlim, new_xlim)


@image_comparison(baseline_images=['errorbar_basic', 'errorbar_mixed',
                                   'errorbar_basic'])
def test_errorbar():
    x = np.arange(0.1, 4, 0.5)
    y = np.exp(-x)

    yerr = 0.1 + 0.2*np.sqrt(x)
    xerr = 0.1 + yerr

    # First illustrate basic pyplot interface, using defaults where possible.
    fig = plt.figure()
    ax = fig.gca()
    ax.errorbar(x, y, xerr=0.2, yerr=0.4)
    ax.set_title("Simplest errorbars, 0.2 in x, 0.4 in y")

    # Now switch to a more OO interface to exercise more features.
    fig, axs = plt.subplots(nrows=2, ncols=2, sharex=True)
    ax = axs[0, 0]
    # Try a Nx1 shaped error just to check
    ax.errorbar(x, y, yerr=np.reshape(yerr, (len(y), 1)), fmt='o')
    ax.set_title('Vert. symmetric')

    # With 4 subplots, reduce the number of axis ticks to avoid crowding.
    ax.locator_params(nbins=4)

    ax = axs[0, 1]
    ax.errorbar(x, y, xerr=xerr, fmt='o', alpha=0.4)
    ax.set_title('Hor. symmetric w/ alpha')

    ax = axs[1, 0]
    ax.errorbar(x, y, yerr=[yerr, 2*yerr], xerr=[xerr, 2*xerr], fmt='--o')
    ax.set_title('H, V asymmetric')

    ax = axs[1, 1]
    ax.set_yscale('log')
    # Here we have to be careful to keep all y values positive:
    ylower = np.maximum(1e-2, y - yerr)
    yerr_lower = y - ylower

    ax.errorbar(x, y, yerr=[yerr_lower, 2*yerr], xerr=xerr,
                fmt='o', ecolor='g', capthick=2)
    ax.set_title('Mixed sym., log y')

    fig.suptitle('Variable errorbars')


    # Reuse te first testcase from above for a labeled data test
    data = {"x": x, "y": y}
    fig = plt.figure()
    ax = fig.gca()
    ax.errorbar("x", "y", xerr=0.2, yerr=0.4, data=data)
    ax.set_title("Simplest errorbars, 0.2 in x, 0.4 in y")


@cleanup
def test_errorbar_shape():
    fig = plt.figure()
    ax = fig.gca()

    x = np.arange(0.1, 4, 0.5)
    y = np.exp(-x)
    yerr1 = 0.1 + 0.2*np.sqrt(x)
    yerr = np.vstack((yerr1, 2*yerr1)).T
    xerr = 0.1 + yerr

    assert_raises(ValueError, ax.errorbar, x, y, yerr=yerr, fmt='o')
    assert_raises(ValueError, ax.errorbar, x, y, xerr=xerr, fmt='o')
    assert_raises(ValueError, ax.errorbar, x, y, yerr=yerr, xerr=xerr, fmt='o')


@image_comparison(baseline_images=['errorbar_limits'])
def test_errorbar_limits():
    x = np.arange(0.5, 5.5, 0.5)
    y = np.exp(-x)
    xerr = 0.1
    yerr = 0.2
    ls = 'dotted'

    fig = plt.figure()
    ax = fig.add_subplot(1, 1, 1)

    # standard error bars
    plt.errorbar(x, y, xerr=xerr, yerr=yerr, ls=ls, color='blue')

    # including upper limits
    uplims = np.zeros(x.shape)
    uplims[[1, 5, 9]] = True
    plt.errorbar(x, y+0.5, xerr=xerr, yerr=yerr, uplims=uplims, ls=ls,
                 color='green')

    # including lower limits
    lolims = np.zeros(x.shape)
    lolims[[2, 4, 8]] = True
    plt.errorbar(x, y+1.0, xerr=xerr, yerr=yerr, lolims=lolims, ls=ls,
                 color='red')

    # including upper and lower limits
    plt.errorbar(x, y+1.5, marker='o', ms=8, xerr=xerr, yerr=yerr,
                 lolims=lolims, uplims=uplims, ls=ls, color='magenta')

    # including xlower and xupper limits
    xerr = 0.2
    yerr = np.zeros(x.shape) + 0.2
    yerr[[3, 6]] = 0.3
    xlolims = lolims
    xuplims = uplims
    lolims = np.zeros(x.shape)
    uplims = np.zeros(x.shape)
    lolims[[6]] = True
    uplims[[3]] = True
    plt.errorbar(x, y+2.1, marker='o', ms=8, xerr=xerr, yerr=yerr,
                 xlolims=xlolims, xuplims=xuplims, uplims=uplims,
                 lolims=lolims, ls='none', mec='blue', capsize=0,
                 color='cyan')
    ax.set_xlim((0, 5.5))
    ax.set_title('Errorbar upper and lower limits')


@image_comparison(baseline_images=['hist_stacked_stepfilled',
                                   'hist_stacked_stepfilled'])
def test_hist_stacked_stepfilled():
    # make some data
    d1 = np.linspace(1, 3, 20)
    d2 = np.linspace(0, 10, 50)
    fig = plt.figure()
    ax = fig.add_subplot(111)
    ax.hist((d1, d2), histtype="stepfilled", stacked=True)

    # Reuse testcase from above for a labeled data test
    data = {"x": (d1, d2)}
    fig = plt.figure()
    ax = fig.add_subplot(111)
    ax.hist("x", histtype="stepfilled", stacked=True, data=data)


@image_comparison(baseline_images=['hist_offset'])
def test_hist_offset():
    # make some data
    d1 = np.linspace(0, 10, 50)
    d2 = np.linspace(1, 3, 20)
    fig = plt.figure()
    ax = fig.add_subplot(111)
    ax.hist(d1, bottom=5)
    ax.hist(d2, bottom=15)


@image_comparison(baseline_images=['hist_step'], extensions=['png'], remove_text=True)
def test_hist_step():
    # make some data
    d1 = np.linspace(1, 3, 20)
    fig = plt.figure()
    ax = fig.add_subplot(111)
    ax.hist(d1, histtype="step")
    ax.set_ylim(0, 10)
    ax.set_xlim(-1, 5)


@image_comparison(baseline_images=['hist_step_horiz'], extensions=['png'])
def test_hist_step_horiz():
    # make some data
    d1 = np.linspace(0, 10, 50)
    d2 = np.linspace(1, 3, 20)
    fig = plt.figure()
    ax = fig.add_subplot(111)
    ax.hist((d1, d2), histtype="step", orientation="horizontal")


@image_comparison(baseline_images=['hist_stacked_weights'])
def test_hist_stacked_weighted():
    # make some data
    d1 = np.linspace(0, 10, 50)
    d2 = np.linspace(1, 3, 20)
    w1 = np.linspace(0.01, 3.5, 50)
    w2 = np.linspace(0.05, 2., 20)
    fig = plt.figure()
    ax = fig.add_subplot(111)
    ax.hist((d1, d2), weights=(w1, w2), histtype="stepfilled", stacked=True)


@cleanup
def test_stem_args():
    fig = plt.figure()
    ax = fig.add_subplot(1, 1, 1)

    x = list(xrange(10))
    y = list(xrange(10))

    # Test the call signatures
    ax.stem(y)
    ax.stem(x, y)
    ax.stem(x, y, 'r--')
    ax.stem(x, y, 'r--', basefmt='b--')


@cleanup
def test_stem_dates():
    fig, ax = plt.subplots(1, 1)
    from dateutil import parser
    x = parser.parse("2013-9-28 11:00:00")
    y = 100

    x1 = parser.parse("2013-9-28 12:00:00")
    y1 = 200

    ax.stem([x, x1], [y, y1], "*-")


@image_comparison(baseline_images=['hist_stacked_stepfilled_alpha'])
def test_hist_stacked_stepfilled_alpha():
    # make some data
    d1 = np.linspace(1, 3, 20)
    d2 = np.linspace(0, 10, 50)
    fig = plt.figure()
    ax = fig.add_subplot(111)
    ax.hist((d1, d2), histtype="stepfilled", stacked=True, alpha=0.5)


@image_comparison(baseline_images=['hist_stacked_step'])
def test_hist_stacked_step():
    # make some data
    d1 = np.linspace(1, 3, 20)
    d2 = np.linspace(0, 10, 50)
    fig = plt.figure()
    ax = fig.add_subplot(111)
    ax.hist((d1, d2), histtype="step", stacked=True)


@image_comparison(baseline_images=['hist_stacked_normed'])
def test_hist_stacked_normed():
    # make some data
    d1 = np.linspace(1, 3, 20)
    d2 = np.linspace(0, 10, 50)
    fig = plt.figure()
    ax = fig.add_subplot(111)
    ax.hist((d1, d2), stacked=True, normed=True)


@image_comparison(baseline_images=['hist_step_bottom'], extensions=['png'], remove_text=True)
def test_hist_step_bottom():
    # make some data
    d1 = np.linspace(1, 3, 20)
    fig = plt.figure()
    ax = fig.add_subplot(111)
    ax.hist(d1, bottom=np.arange(10), histtype="stepfilled")


@image_comparison(baseline_images=['hist_stacked_bar'])
def test_hist_stacked_bar():
    # make some data
    d = [[100, 100, 100, 100, 200, 320, 450, 80, 20, 600, 310, 800],
         [20, 23, 50, 11, 100, 420], [120, 120, 120, 140, 140, 150, 180],
         [60, 60, 60, 60, 300, 300, 5, 5, 5, 5, 10, 300],
         [555, 555, 555, 30, 30, 30, 30, 30, 100, 100, 100, 100, 30, 30],
         [30, 30, 30, 30, 400, 400, 400, 400, 400, 400, 400, 400]]
    colors = [(0.5759849696758961, 1.0, 0.0), (0.0, 1.0, 0.350624650815206),
              (0.0, 1.0, 0.6549834156005998), (0.0, 0.6569064625276622, 1.0),
              (0.28302699607823545, 0.0, 1.0), (0.6849123462299822, 0.0, 1.0)]
    labels = ['green', 'orange', ' yellow', 'magenta', 'black']
    fig = plt.figure()
    ax = fig.add_subplot(111)
    ax.hist(d, bins=10, histtype='barstacked', align='mid', color=colors, label=labels)
    ax.legend(loc='upper right', bbox_to_anchor=(1.0, 1.0), ncol=1)


@cleanup
def test_hist_emptydata():
    fig = plt.figure()
    ax = fig.add_subplot(111)
    ax.hist([[], range(10), range(10)], histtype="step")


@image_comparison(baseline_images=['transparent_markers'], remove_text=True)
def test_transparent_markers():
    np.random.seed(0)
    data = np.random.random(50)

    fig = plt.figure()
    ax = fig.add_subplot(111)
    ax.plot(data, 'D', mfc='none', markersize=100)


@image_comparison(baseline_images=['rgba_markers'], remove_text=True)
def test_rgba_markers():
    fig, axs = plt.subplots(ncols=2)
    rcolors = [(1, 0, 0, 1), (1, 0, 0, 0.5)]
    bcolors = [(0, 0, 1, 1), (0, 0, 1, 0.5)]
    alphas = [None, 0.2]
    kw = dict(ms=100, mew=20)
    for i, alpha in enumerate(alphas):
        for j, rcolor in enumerate(rcolors):
            for k, bcolor in enumerate(bcolors):
                axs[i].plot(j+1, k+1, 'o', mfc=bcolor, mec=rcolor,
                           alpha=alpha, **kw)
                axs[i].plot(j+1, k+3, 'x', mec=rcolor, alpha=alpha, **kw)
    for ax in axs:
        ax.axis([-1, 4, 0, 5])

@image_comparison(baseline_images=['mollweide_grid'], remove_text=True)
def test_mollweide_grid():
    # test that both horizontal and vertical gridlines appear on the Mollweide
    # projection
    fig = plt.figure()
    ax = fig.add_subplot(111, projection='mollweide')
    ax.grid()


@cleanup
def test_mollweide_forward_inverse_closure():
    # test that the round-trip Mollweide forward->inverse transformation is an
    # approximate identity
    fig = plt.figure()
    ax = fig.add_subplot(111, projection='mollweide')

    # set up 1-degree grid in longitude, latitude
    lon = np.linspace(-np.pi, np.pi, 360)
    lat = np.linspace(-np.pi / 2.0, np.pi / 2.0, 180)
    lon, lat = np.meshgrid(lon, lat)
    ll = np.vstack((lon.flatten(), lat.flatten())).T

    # perform forward transform
    xy = ax.transProjection.transform(ll)

    # perform inverse transform
    ll2 = ax.transProjection.inverted().transform(xy)

    # compare
    np.testing.assert_array_almost_equal(ll, ll2, 3)


@cleanup
def test_mollweide_inverse_forward_closure():
    # test that the round-trip Mollweide inverse->forward transformation is an
    # approximate identity
    fig = plt.figure()
    ax = fig.add_subplot(111, projection='mollweide')

    # set up grid in x, y
    x = np.linspace(0, 1, 500)
    x, y = np.meshgrid(x, x)
    xy = np.vstack((x.flatten(), y.flatten())).T

    # perform inverse transform
    ll = ax.transProjection.inverted().transform(xy)

    # perform forward transform
    xy2 = ax.transProjection.transform(ll)

    # compare
    np.testing.assert_array_almost_equal(xy, xy2, 3)


@image_comparison(baseline_images=['test_alpha'], remove_text=True)
def test_alpha():
    np.random.seed(0)
    data = np.random.random(50)

    fig = plt.figure()
    ax = fig.add_subplot(111)

    # alpha=.5 markers, solid line
    ax.plot(data, '-D', color=[1, 0, 0], mfc=[1, 0, 0, .5],
            markersize=20, lw=10)

    # everything solid by kwarg
    ax.plot(data + 2, '-D', color=[1, 0, 0, .5], mfc=[1, 0, 0, .5],
            markersize=20, lw=10,
            alpha=1)

    # everything alpha=.5 by kwarg
    ax.plot(data + 4, '-D', color=[1, 0, 0], mfc=[1, 0, 0],
            markersize=20, lw=10,
            alpha=.5)

    # everything alpha=.5 by colors
    ax.plot(data + 6, '-D', color=[1, 0, 0, .5], mfc=[1, 0, 0, .5],
            markersize=20, lw=10)

    # alpha=.5 line, solid markers
    ax.plot(data + 8, '-D', color=[1, 0, 0, .5], mfc=[1, 0, 0],
            markersize=20, lw=10)


@image_comparison(baseline_images=['eventplot', 'eventplot'], remove_text=True)
def test_eventplot():
    '''
    test that eventplot produces the correct output
    '''
    np.random.seed(0)

    data1 = np.random.random([32, 20]).tolist()
    data2 = np.random.random([6, 20]).tolist()
    data = data1 + data2
    num_datasets = len(data)

    colors1 = [[0, 1, .7]] * len(data1)
    colors2 = [[1, 0, 0],
               [0, 1, 0],
               [0, 0, 1],
               [1, .75, 0],
               [1, 0, 1],
               [0, 1, 1]]
    colors = colors1 + colors2

    lineoffsets1 = 12 + np.arange(0, len(data1)) * .33
    lineoffsets2 = [-15, -3, 1, 1.5, 6, 10]
    lineoffsets = lineoffsets1.tolist() + lineoffsets2

    linelengths1 = [.33] * len(data1)
    linelengths2 = [5, 2, 1, 1, 3, 1.5]
    linelengths = linelengths1 + linelengths2

    fig = plt.figure()
    axobj = fig.add_subplot(111)
    colls = axobj.eventplot(data, colors=colors, lineoffsets=lineoffsets,
                            linelengths=linelengths)

    num_collections = len(colls)
    np.testing.assert_equal(num_collections, num_datasets)

    # Reuse testcase from above for a labeled data test
    data = {"pos": data, "c": colors, "lo": lineoffsets, "ll": linelengths}
    fig = plt.figure()
    axobj = fig.add_subplot(111)
    colls = axobj.eventplot("pos", colors="c", lineoffsets="lo",
                            linelengths="ll", data=data)
    num_collections = len(colls)
    np.testing.assert_equal(num_collections, num_datasets)


@image_comparison(baseline_images=['test_eventplot_defaults'], extensions=['png'], remove_text=True)
def test_eventplot_defaults():
    '''
    test that eventplot produces the correct output given the default params
    (see bug #3728)
    '''
    np.random.seed(0)

    data1 = np.random.random([32, 20]).tolist()
    data2 = np.random.random([6, 20]).tolist()
    data = data1 + data2

    fig = plt.figure()
    axobj = fig.add_subplot(111)
    colls = axobj.eventplot(data)


@image_comparison(baseline_images=['test_eventplot_problem_kwargs'], extensions=['png'], remove_text=True)
def test_eventplot_problem_kwargs():
    '''
    test that 'singular' versions of LineCollection props raise an
    IgnoredKeywordWarning rather than overriding the 'plural' versions (e.g.
    to prevent 'color' from overriding 'colors', see issue #4297)
    '''
    np.random.seed(0)

    data1 = np.random.random([20]).tolist()
    data2 = np.random.random([10]).tolist()
    data = [data1, data2]

    fig = plt.figure()
    axobj = fig.add_subplot(111)

    with warnings.catch_warnings(record=True) as w:
        colls = axobj.eventplot(data,
                                colors=['r', 'b'],
                                color=['c', 'm'],
                                linewidths=[2, 1],
                                linewidth=[1, 2],
                                linestyles=['solid', 'dashed'],
                                linestyle=['dashdot', 'dotted'])

        # check that three IgnoredKeywordWarnings were raised
        assert_equal(len(w), 3)
        assert_true(all(issubclass(wi.category, IgnoredKeywordWarning)
                    for wi in w))


@cleanup
def test_empty_eventplot():
    fig, ax = plt.subplots(1, 1)
    ax.eventplot([[]], colors=[(0.0, 0.0, 0.0, 0.0)])
    plt.draw()


@image_comparison(baseline_images=['marker_styles'], extensions=['png'], remove_text=True)
def test_marker_styles():
    fig = plt.figure()
    ax = fig.add_subplot(111)
    for y, marker in enumerate(sorted(matplotlib.markers.MarkerStyle.markers.keys(),
                                      key=lambda x: str(type(x))+str(x))):
        ax.plot((y % 2)*5 + np.arange(10)*10, np.ones(10)*10*y, linestyle='', marker=marker,
                markersize=10+y/5, label=marker)


@image_comparison(baseline_images=['rc_markerfill'], extensions=['png'])
def test_markers_fillstyle_rcparams():
    fig, ax = plt.subplots()
    x = np.arange(7)
    for idx, (style, marker) in enumerate(
        [('top', 's'), ('bottom', 'o'), ('none', '^')]):
        matplotlib.rcParams['markers.fillstyle'] = style
        ax.plot(x+idx, marker=marker)


@image_comparison(baseline_images=['vertex_markers'], extensions=['png'],
                  remove_text=True)
def test_vertex_markers():
    data = list(xrange(10))
    marker_as_tuple = ((-1, -1), (1, -1), (1, 1), (-1, 1))
    marker_as_list = [(-1, -1), (1, -1), (1, 1), (-1, 1)]
    fig = plt.figure()
    ax = fig.add_subplot(111)
    ax.plot(data, linestyle='', marker=marker_as_tuple, mfc='k')
    ax.plot(data[::-1], linestyle='', marker=marker_as_list, mfc='b')
    ax.set_xlim([-1, 10])
    ax.set_ylim([-1, 10])


@image_comparison(baseline_images=['vline_hline_zorder',
                                   'errorbar_zorder'])
def test_eb_line_zorder():
    x = list(xrange(10))

    # First illustrate basic pyplot interface, using defaults where possible.
    fig = plt.figure()
    ax = fig.gca()
    ax.plot(x, lw=10, zorder=5)
    ax.axhline(1, color='red', lw=10, zorder=1)
    ax.axhline(5, color='green', lw=10, zorder=10)
    ax.axvline(7, color='m', lw=10, zorder=7)
    ax.axvline(2, color='k', lw=10, zorder=3)

    ax.set_title("axvline and axhline zorder test")

    # Now switch to a more OO interface to exercise more features.
    fig = plt.figure()
    ax = fig.gca()
    x = list(xrange(10))
    y = np.zeros(10)
    yerr = list(xrange(10))
    ax.errorbar(x, y, yerr=yerr, zorder=5, lw=5, color='r')
    for j in range(10):
        ax.axhline(j, lw=5, color='k', zorder=j)
        ax.axhline(-j, lw=5, color='k', zorder=j)

    ax.set_title("errorbar zorder test")


@image_comparison(baseline_images=['step_linestyle', 'step_linestyle'],
                  remove_text=True)
def test_step_linestyle():
    x = y = np.arange(10)

    # First illustrate basic pyplot interface, using defaults where possible.
    fig, ax_lst = plt.subplots(2, 2)
    ax_lst = ax_lst.flatten()

    ln_styles = ['-', '--', '-.', ':']

    for ax, ls in zip(ax_lst, ln_styles):
        ax.step(x, y, lw=5, linestyle=ls, where='pre')
        ax.step(x, y + 1, lw=5, linestyle=ls, where='mid')
        ax.step(x, y + 2, lw=5, linestyle=ls, where='post')
        ax.set_xlim([-1, 5])
        ax.set_ylim([-1, 7])

    # Reuse testcase from above for a labeled data test
    data = {"x": x, "y": y, "y1": y+1, "y2": y+2}
    fig, ax_lst = plt.subplots(2, 2)
    ax_lst = ax_lst.flatten()
    ln_styles = ['-', '--', '-.', ':']
    for ax, ls in zip(ax_lst, ln_styles):
        ax.step("x", "y", lw=5, linestyle=ls, where='pre', data=data)
        ax.step("x", "y1", lw=5, linestyle=ls, where='mid', data=data)
        ax.step("x", "y2", lw=5, linestyle=ls, where='post', data=data)
        ax.set_xlim([-1, 5])
        ax.set_ylim([-1, 7])


@image_comparison(baseline_images=['mixed_collection'], remove_text=True)
def test_mixed_collection():
    from matplotlib import patches
    from matplotlib import collections

    x = list(xrange(10))

    # First illustrate basic pyplot interface, using defaults where possible.
    fig = plt.figure()
    ax = fig.add_subplot(1, 1, 1)

    c = patches.Circle((8, 8), radius=4, facecolor='none', edgecolor='green')

    # PDF can optimize this one
    p1 = collections.PatchCollection([c], match_original=True)
    p1.set_offsets([[0, 0], [24, 24]])
    p1.set_linewidths([1, 5])

    # PDF can't optimize this one, because the alpha of the edge changes
    p2 = collections.PatchCollection([c], match_original=True)
    p2.set_offsets([[48, 0], [-32, -16]])
    p2.set_linewidths([1, 5])
    p2.set_edgecolors([[0, 0, 0.1, 1.0], [0, 0, 0.1, 0.5]])

    ax.patch.set_color('0.5')
    ax.add_collection(p1)
    ax.add_collection(p2)

    ax.set_xlim(0, 16)
    ax.set_ylim(0, 16)


@cleanup
def test_subplot_key_hash():
    ax = plt.subplot(np.float64(5.5), np.int64(1), np.float64(1.2))
    ax.twinx()
    assert_equal((5, 1, 0, None), ax.get_subplotspec().get_geometry())


@image_comparison(baseline_images=['specgram_freqs',
                                   'specgram_freqs_linear'],
                  remove_text=True, extensions=['png'], tol=0.07)
def test_specgram_freqs():
    '''test axes.specgram in default (psd) mode with sinusoidal stimuli'''
    n = 10000
    Fs = 100.

    fstims1 = [Fs/4, Fs/5, Fs/11]
    fstims2 = [Fs/4.7, Fs/5.6, Fs/11.9]

    NFFT = int(1000 * Fs / min(fstims1 + fstims2))
    noverlap = int(NFFT / 2)
    pad_to = int(2 ** np.ceil(np.log2(NFFT)))

    x = np.arange(0, n, 1/Fs)

    y1 = np.zeros(x.size)
    y2 = np.zeros(x.size)
    for fstim1, fstim2 in zip(fstims1, fstims2):
        y1 += np.sin(fstim1 * x * np.pi * 2)
        y2 += np.sin(fstim2 * x * np.pi * 2)
    y = np.hstack([y1, y2])

    fig1 = plt.figure()
    fig2 = plt.figure()

    ax11 = fig1.add_subplot(3, 1, 1)
    ax12 = fig1.add_subplot(3, 1, 2)
    ax13 = fig1.add_subplot(3, 1, 3)

    ax21 = fig2.add_subplot(3, 1, 1)
    ax22 = fig2.add_subplot(3, 1, 2)
    ax23 = fig2.add_subplot(3, 1, 3)

    spec11 = ax11.specgram(y, NFFT=NFFT, Fs=Fs, noverlap=noverlap,
                           pad_to=pad_to, sides='default')
    spec12 = ax12.specgram(y, NFFT=NFFT, Fs=Fs, noverlap=noverlap,
                           pad_to=pad_to, sides='onesided')
    spec13 = ax13.specgram(y, NFFT=NFFT, Fs=Fs, noverlap=noverlap,
                           pad_to=pad_to, sides='twosided')

    spec21 = ax21.specgram(y, NFFT=NFFT, Fs=Fs, noverlap=noverlap,
                           pad_to=pad_to, sides='default',
                           scale='linear', norm=matplotlib.colors.LogNorm())
    spec22 = ax22.specgram(y, NFFT=NFFT, Fs=Fs, noverlap=noverlap,
                           pad_to=pad_to, sides='onesided',
                           scale='linear', norm=matplotlib.colors.LogNorm())
    spec23 = ax23.specgram(y, NFFT=NFFT, Fs=Fs, noverlap=noverlap,
                           pad_to=pad_to, sides='twosided',
                           scale='linear', norm=matplotlib.colors.LogNorm())


@image_comparison(baseline_images=['specgram_noise',
                                   'specgram_noise_linear'],
                  remove_text=True, extensions=['png'], tol=0.01)
def test_specgram_noise():
    '''test axes.specgram in default (psd) mode with noise stimuli'''
    np.random.seed(0)

    n = 10000
    Fs = 100.

    NFFT = int(1000 * Fs / 11)
    noverlap = int(NFFT / 2)
    pad_to = int(2 ** np.ceil(np.log2(NFFT)))

    y1 = np.random.standard_normal(n)
    y2 = np.random.rand(n)
    y = np.hstack([y1, y2])

    fig1 = plt.figure()
    fig2 = plt.figure()

    ax11 = fig1.add_subplot(3, 1, 1)
    ax12 = fig1.add_subplot(3, 1, 2)
    ax13 = fig1.add_subplot(3, 1, 3)

    ax21 = fig2.add_subplot(3, 1, 1)
    ax22 = fig2.add_subplot(3, 1, 2)
    ax23 = fig2.add_subplot(3, 1, 3)

    spec11 = ax11.specgram(y, NFFT=NFFT, Fs=Fs, noverlap=noverlap,
                           pad_to=pad_to, sides='default')
    spec12 = ax12.specgram(y, NFFT=NFFT, Fs=Fs, noverlap=noverlap,
                           pad_to=pad_to, sides='onesided')
    spec13 = ax13.specgram(y, NFFT=NFFT, Fs=Fs, noverlap=noverlap,
                           pad_to=pad_to, sides='twosided')

    spec21 = ax21.specgram(y, NFFT=NFFT, Fs=Fs, noverlap=noverlap,
                           pad_to=pad_to, sides='default',
                           scale='linear', norm=matplotlib.colors.LogNorm())
    spec22 = ax22.specgram(y, NFFT=NFFT, Fs=Fs, noverlap=noverlap,
                           pad_to=pad_to, sides='onesided',
                           scale='linear', norm=matplotlib.colors.LogNorm())
    spec23 = ax23.specgram(y, NFFT=NFFT, Fs=Fs, noverlap=noverlap,
                           pad_to=pad_to, sides='twosided',
                           scale='linear', norm=matplotlib.colors.LogNorm())


@image_comparison(baseline_images=['specgram_magnitude_freqs',
                                   'specgram_magnitude_freqs_linear'],
                  remove_text=True, extensions=['png'], tol=0.07)
def test_specgram_magnitude_freqs():
    '''test axes.specgram in magnitude mode with sinusoidal stimuli'''
    n = 10000
    Fs = 100.

    fstims1 = [Fs/4, Fs/5, Fs/11]
    fstims2 = [Fs/4.7, Fs/5.6, Fs/11.9]

    NFFT = int(1000 * Fs / min(fstims1 + fstims2))
    noverlap = int(NFFT / 2)
    pad_to = int(2 ** np.ceil(np.log2(NFFT)))

    x = np.arange(0, n, 1/Fs)

    y1 = np.zeros(x.size)
    y2 = np.zeros(x.size)
    for i, (fstim1, fstim2) in enumerate(zip(fstims1, fstims2)):
        y1 += np.sin(fstim1 * x * np.pi * 2)
        y2 += np.sin(fstim2 * x * np.pi * 2)
        y1[-1] = y1[-1]/y1[-1]
        y2[-1] = y2[-1]/y2[-1]
    y = np.hstack([y1, y2])

    fig1 = plt.figure()
    fig2 = plt.figure()

    ax11 = fig1.add_subplot(3, 1, 1)
    ax12 = fig1.add_subplot(3, 1, 2)
    ax13 = fig1.add_subplot(3, 1, 3)

    ax21 = fig2.add_subplot(3, 1, 1)
    ax22 = fig2.add_subplot(3, 1, 2)
    ax23 = fig2.add_subplot(3, 1, 3)

    spec11 = ax11.specgram(y, NFFT=NFFT, Fs=Fs, noverlap=noverlap,
                           pad_to=pad_to, sides='default', mode='magnitude')
    spec12 = ax12.specgram(y, NFFT=NFFT, Fs=Fs, noverlap=noverlap,
                           pad_to=pad_to, sides='onesided', mode='magnitude')
    spec13 = ax13.specgram(y, NFFT=NFFT, Fs=Fs, noverlap=noverlap,
                           pad_to=pad_to, sides='twosided', mode='magnitude')

    spec21 = ax21.specgram(y, NFFT=NFFT, Fs=Fs, noverlap=noverlap,
                           pad_to=pad_to, sides='default', mode='magnitude',
                           scale='linear', norm=matplotlib.colors.LogNorm())
    spec22 = ax22.specgram(y, NFFT=NFFT, Fs=Fs, noverlap=noverlap,
                           pad_to=pad_to, sides='onesided', mode='magnitude',
                           scale='linear', norm=matplotlib.colors.LogNorm())
    spec23 = ax23.specgram(y, NFFT=NFFT, Fs=Fs, noverlap=noverlap,
                           pad_to=pad_to, sides='twosided', mode='magnitude',
                           scale='linear', norm=matplotlib.colors.LogNorm())


@image_comparison(baseline_images=['specgram_magnitude_noise',
                                   'specgram_magnitude_noise_linear'],
                  remove_text=True, extensions=['png'])
def test_specgram_magnitude_noise():
    '''test axes.specgram in magnitude mode with noise stimuli'''
    np.random.seed(0)

    n = 10000
    Fs = 100.

    NFFT = int(1000 * Fs / 11)
    noverlap = int(NFFT / 2)
    pad_to = int(2 ** np.ceil(np.log2(NFFT)))

    y1 = np.random.standard_normal(n)
    y2 = np.random.rand(n)
    y = np.hstack([y1, y2])

    fig1 = plt.figure()
    fig2 = plt.figure()

    ax11 = fig1.add_subplot(3, 1, 1)
    ax12 = fig1.add_subplot(3, 1, 2)
    ax13 = fig1.add_subplot(3, 1, 3)

    ax21 = fig2.add_subplot(3, 1, 1)
    ax22 = fig2.add_subplot(3, 1, 2)
    ax23 = fig2.add_subplot(3, 1, 3)

    spec11 = ax11.specgram(y, NFFT=NFFT, Fs=Fs, noverlap=noverlap,
                           pad_to=pad_to, sides='default', mode='magnitude')
    spec12 = ax12.specgram(y, NFFT=NFFT, Fs=Fs, noverlap=noverlap,
                           pad_to=pad_to, sides='onesided', mode='magnitude')
    spec13 = ax13.specgram(y, NFFT=NFFT, Fs=Fs, noverlap=noverlap,
                           pad_to=pad_to, sides='twosided', mode='magnitude')

    spec21 = ax21.specgram(y, NFFT=NFFT, Fs=Fs, noverlap=noverlap,
                           pad_to=pad_to, sides='default', mode='magnitude',
                           scale='linear', norm=matplotlib.colors.LogNorm())
    spec22 = ax22.specgram(y, NFFT=NFFT, Fs=Fs, noverlap=noverlap,
                           pad_to=pad_to, sides='onesided', mode='magnitude',
                           scale='linear', norm=matplotlib.colors.LogNorm())
    spec23 = ax23.specgram(y, NFFT=NFFT, Fs=Fs, noverlap=noverlap,
                           pad_to=pad_to, sides='twosided', mode='magnitude',
                           scale='linear', norm=matplotlib.colors.LogNorm())


@image_comparison(baseline_images=['specgram_angle_freqs'],
                  remove_text=True, extensions=['png'], tol=0.007)
def test_specgram_angle_freqs():
    '''test axes.specgram in angle mode with sinusoidal stimuli'''
    n = 10000
    Fs = 100.

    fstims1 = [Fs/4, Fs/5, Fs/11]
    fstims2 = [Fs/4.7, Fs/5.6, Fs/11.9]

    NFFT = int(1000 * Fs / min(fstims1 + fstims2))
    noverlap = int(NFFT / 2)
    pad_to = int(2 ** np.ceil(np.log2(NFFT)))

    x = np.arange(0, n, 1/Fs)

    y1 = np.zeros(x.size)
    y2 = np.zeros(x.size)
    for i, (fstim1, fstim2) in enumerate(zip(fstims1, fstims2)):
        y1 += np.sin(fstim1 * x * np.pi * 2)
        y2 += np.sin(fstim2 * x * np.pi * 2)
        y1[-1] = y1[-1]/y1[-1]
        y2[-1] = y2[-1]/y2[-1]
    y = np.hstack([y1, y2])

    fig1 = plt.figure()

    ax11 = fig1.add_subplot(3, 1, 1)
    ax12 = fig1.add_subplot(3, 1, 2)
    ax13 = fig1.add_subplot(3, 1, 3)

    ax11.hold(True)
    ax12.hold(True)
    ax13.hold(True)

    spec11 = ax11.specgram(y, NFFT=NFFT, Fs=Fs, noverlap=noverlap,
                           pad_to=pad_to, sides='default', mode='angle')
    spec12 = ax12.specgram(y, NFFT=NFFT, Fs=Fs, noverlap=noverlap,
                           pad_to=pad_to, sides='onesided', mode='angle')
    spec13 = ax13.specgram(y, NFFT=NFFT, Fs=Fs, noverlap=noverlap,
                           pad_to=pad_to, sides='twosided', mode='angle')

    assert_raises(ValueError, ax11.specgram, y, NFFT=NFFT, Fs=Fs,
                  noverlap=noverlap, pad_to=pad_to, sides='default',
                  mode='phase', scale='dB')

    assert_raises(ValueError, ax12.specgram, y, NFFT=NFFT, Fs=Fs,
                  noverlap=noverlap, pad_to=pad_to, sides='onesided',
                  mode='phase', scale='dB')

    assert_raises(ValueError, ax13.specgram, y, NFFT=NFFT, Fs=Fs,
                  noverlap=noverlap, pad_to=pad_to, sides='twosided',
                  mode='phase', scale='dB')


@image_comparison(baseline_images=['specgram_angle_noise'],
                  remove_text=True, extensions=['png'])
def test_specgram_noise_angle():
    '''test axes.specgram in angle mode with noise stimuli'''
    np.random.seed(0)

    n = 10000
    Fs = 100.

    NFFT = int(1000 * Fs / 11)
    noverlap = int(NFFT / 2)
    pad_to = int(2 ** np.ceil(np.log2(NFFT)))

    y1 = np.random.standard_normal(n)
    y2 = np.random.rand(n)
    y = np.hstack([y1, y2])

    fig1 = plt.figure()

    ax11 = fig1.add_subplot(3, 1, 1)
    ax12 = fig1.add_subplot(3, 1, 2)
    ax13 = fig1.add_subplot(3, 1, 3)

    ax11.hold(True)
    ax12.hold(True)
    ax13.hold(True)

    spec11 = ax11.specgram(y, NFFT=NFFT, Fs=Fs, noverlap=noverlap,
                           pad_to=pad_to, sides='default', mode='angle')
    spec12 = ax12.specgram(y, NFFT=NFFT, Fs=Fs, noverlap=noverlap,
                           pad_to=pad_to, sides='onesided', mode='angle')
    spec13 = ax13.specgram(y, NFFT=NFFT, Fs=Fs, noverlap=noverlap,
                           pad_to=pad_to, sides='twosided', mode='angle')

    assert_raises(ValueError, ax11.specgram, y, NFFT=NFFT, Fs=Fs,
                  noverlap=noverlap, pad_to=pad_to, sides='default',
                  mode='phase', scale='dB')

    assert_raises(ValueError, ax12.specgram, y, NFFT=NFFT, Fs=Fs,
                  noverlap=noverlap, pad_to=pad_to, sides='onesided',
                  mode='phase', scale='dB')

    assert_raises(ValueError, ax13.specgram, y, NFFT=NFFT, Fs=Fs,
                  noverlap=noverlap, pad_to=pad_to, sides='twosided',
                  mode='phase', scale='dB')


@image_comparison(baseline_images=['specgram_phase_freqs'],
                  remove_text=True, extensions=['png'])
def test_specgram_freqs_phase():
    '''test axes.specgram in phase mode with sinusoidal stimuli'''
    n = 10000
    Fs = 100.

    fstims1 = [Fs/4, Fs/5, Fs/11]
    fstims2 = [Fs/4.7, Fs/5.6, Fs/11.9]

    NFFT = int(1000 * Fs / min(fstims1 + fstims2))
    noverlap = int(NFFT / 2)
    pad_to = int(2 ** np.ceil(np.log2(NFFT)))

    x = np.arange(0, n, 1/Fs)

    y1 = np.zeros(x.size)
    y2 = np.zeros(x.size)
    for i, (fstim1, fstim2) in enumerate(zip(fstims1, fstims2)):
        y1 += np.sin(fstim1 * x * np.pi * 2)
        y2 += np.sin(fstim2 * x * np.pi * 2)
        y1[-1] = y1[-1]/y1[-1]
        y2[-1] = y2[-1]/y2[-1]
    y = np.hstack([y1, y2])

    fig1 = plt.figure()

    ax11 = fig1.add_subplot(3, 1, 1)
    ax12 = fig1.add_subplot(3, 1, 2)
    ax13 = fig1.add_subplot(3, 1, 3)

    ax11.hold(True)
    ax12.hold(True)
    ax13.hold(True)

    spec11 = ax11.specgram(y, NFFT=NFFT, Fs=Fs, noverlap=noverlap,
                           pad_to=pad_to, sides='default', mode='phase')
    spec12 = ax12.specgram(y, NFFT=NFFT, Fs=Fs, noverlap=noverlap,
                           pad_to=pad_to, sides='onesided', mode='phase')
    spec13 = ax13.specgram(y, NFFT=NFFT, Fs=Fs, noverlap=noverlap,
                           pad_to=pad_to, sides='twosided', mode='phase')

    assert_raises(ValueError, ax11.specgram, y, NFFT=NFFT, Fs=Fs,
                  noverlap=noverlap, pad_to=pad_to, sides='default',
                  mode='phase', scale='dB')

    assert_raises(ValueError, ax12.specgram, y, NFFT=NFFT, Fs=Fs,
                  noverlap=noverlap, pad_to=pad_to, sides='onesided',
                  mode='phase', scale='dB')

    assert_raises(ValueError, ax13.specgram, y, NFFT=NFFT, Fs=Fs,
                  noverlap=noverlap, pad_to=pad_to, sides='twosided',
                  mode='phase', scale='dB')


@image_comparison(baseline_images=['specgram_phase_noise'],
                  remove_text=True, extensions=['png'])
def test_specgram_noise_phase():
    '''test axes.specgram in phase mode with noise stimuli'''
    np.random.seed(0)

    n = 10000
    Fs = 100.

    NFFT = int(1000 * Fs / 11)
    noverlap = int(NFFT / 2)
    pad_to = int(2 ** np.ceil(np.log2(NFFT)))

    y1 = np.random.standard_normal(n)
    y2 = np.random.rand(n)
    y = np.hstack([y1, y2])

    fig1 = plt.figure()

    ax11 = fig1.add_subplot(3, 1, 1)
    ax12 = fig1.add_subplot(3, 1, 2)
    ax13 = fig1.add_subplot(3, 1, 3)

    ax11.hold(True)
    ax12.hold(True)
    ax13.hold(True)

    spec11 = ax11.specgram(y, NFFT=NFFT, Fs=Fs, noverlap=noverlap,
                           pad_to=pad_to, sides='default',
                           mode='phase', )
    spec12 = ax12.specgram(y, NFFT=NFFT, Fs=Fs, noverlap=noverlap,
                           pad_to=pad_to, sides='onesided',
                           mode='phase', )
    spec13 = ax13.specgram(y, NFFT=NFFT, Fs=Fs, noverlap=noverlap,
                           pad_to=pad_to, sides='twosided',
                           mode='phase', )

    assert_raises(ValueError, ax11.specgram, y, NFFT=NFFT, Fs=Fs,
                  noverlap=noverlap, pad_to=pad_to, sides='default',
                  mode='phase', scale='dB')

    assert_raises(ValueError, ax12.specgram, y, NFFT=NFFT, Fs=Fs,
                  noverlap=noverlap, pad_to=pad_to, sides='onesided',
                  mode='phase', scale='dB')

    assert_raises(ValueError, ax13.specgram, y, NFFT=NFFT, Fs=Fs,
                  noverlap=noverlap, pad_to=pad_to, sides='twosided',
                  mode='phase', scale='dB')


@image_comparison(baseline_images=['psd_freqs'], remove_text=True,
                  extensions=['png'])
def test_psd_freqs():
    '''test axes.psd with sinusoidal stimuli'''
    n = 10000
    Fs = 100.

    fstims1 = [Fs/4, Fs/5, Fs/11]
    fstims2 = [Fs/4.7, Fs/5.6, Fs/11.9]

    NFFT = int(1000 * Fs / min(fstims1 + fstims2))
    noverlap = int(NFFT / 2)
    pad_to = int(2 ** np.ceil(np.log2(NFFT)))

    x = np.arange(0, n, 1/Fs)

    y1 = np.zeros(x.size)
    y2 = np.zeros(x.size)
    for fstim1, fstim2 in zip(fstims1, fstims2):
        y1 += np.sin(fstim1 * x * np.pi * 2)
        y2 += np.sin(fstim2 * x * np.pi * 2)
    y = np.hstack([y1, y2])

    fig = plt.figure()
    ax1 = fig.add_subplot(3, 1, 1)
    ax2 = fig.add_subplot(3, 1, 2)
    ax3 = fig.add_subplot(3, 1, 3)

    psd1, freqs1 = ax1.psd(y, NFFT=NFFT, Fs=Fs, noverlap=noverlap,
                           pad_to=pad_to, sides='default')
    psd2, freqs2 = ax2.psd(y, NFFT=NFFT, Fs=Fs, noverlap=noverlap,
                           pad_to=pad_to, sides='onesided',
                           return_line=False)
    psd3, freqs3, line3 = ax3.psd(y, NFFT=NFFT, Fs=Fs, noverlap=noverlap,
                                  pad_to=pad_to, sides='twosided',
                                  return_line=True)

    ax1.set_xlabel('')
    ax2.set_xlabel('')
    ax3.set_xlabel('')
    ax1.set_ylabel('')
    ax2.set_ylabel('')
    ax3.set_ylabel('')


@image_comparison(baseline_images=['psd_noise'], remove_text=True,
                  extensions=['png'])
def test_psd_noise():
    '''test axes.psd with noise stimuli'''
    np.random.seed(0)

    n = 10000
    Fs = 100.

    NFFT = int(1000 * Fs / 11)
    noverlap = int(NFFT / 2)
    pad_to = int(2 ** np.ceil(np.log2(NFFT)))

    y1 = np.random.standard_normal(n)
    y2 = np.random.rand(n)
    y = np.hstack([y1, y2])

    fig = plt.figure()
    ax1 = fig.add_subplot(3, 1, 1)
    ax2 = fig.add_subplot(3, 1, 2)
    ax3 = fig.add_subplot(3, 1, 3)

    psd1, freqs1 = ax1.psd(y, NFFT=NFFT, Fs=Fs, noverlap=noverlap,
                           pad_to=pad_to, sides='default')
    psd2, freqs2 = ax2.psd(y, NFFT=NFFT, Fs=Fs, noverlap=noverlap,
                           pad_to=pad_to, sides='onesided',
                           return_line=False)
    psd3, freqs3, line3 = ax3.psd(y, NFFT=NFFT, Fs=Fs, noverlap=noverlap,
                                  pad_to=pad_to, sides='twosided',
                                  return_line=True)

    ax1.set_xlabel('')
    ax2.set_xlabel('')
    ax3.set_xlabel('')
    ax1.set_ylabel('')
    ax2.set_ylabel('')
    ax3.set_ylabel('')


@image_comparison(baseline_images=['csd_freqs'], remove_text=True,
                  extensions=['png'])
def test_csd_freqs():
    '''test axes.csd with sinusoidal stimuli'''
    n = 10000
    Fs = 100.

    fstims1 = [Fs/4, Fs/5, Fs/11]
    fstims2 = [Fs/4.7, Fs/5.6, Fs/11.9]

    NFFT = int(1000 * Fs / min(fstims1 + fstims2))
    noverlap = int(NFFT / 2)
    pad_to = int(2 ** np.ceil(np.log2(NFFT)))

    x = np.arange(0, n, 1/Fs)

    y1 = np.zeros(x.size)
    y2 = np.zeros(x.size)
    for fstim1, fstim2 in zip(fstims1, fstims2):
        y1 += np.sin(fstim1 * x * np.pi * 2)
        y2 += np.sin(fstim2 * x * np.pi * 2)

    fig = plt.figure()
    ax1 = fig.add_subplot(3, 1, 1)
    ax2 = fig.add_subplot(3, 1, 2)
    ax3 = fig.add_subplot(3, 1, 3)

    csd1, freqs1 = ax1.csd(y1, y2, NFFT=NFFT, Fs=Fs, noverlap=noverlap,
                           pad_to=pad_to, sides='default')
    csd2, freqs2 = ax2.csd(y1, y2, NFFT=NFFT, Fs=Fs, noverlap=noverlap,
                           pad_to=pad_to, sides='onesided',
                           return_line=False)
    csd3, freqs3, line3 = ax3.csd(y1, y2, NFFT=NFFT, Fs=Fs, noverlap=noverlap,
                                  pad_to=pad_to, sides='twosided',
                                  return_line=True)

    ax1.set_xlabel('')
    ax2.set_xlabel('')
    ax3.set_xlabel('')
    ax1.set_ylabel('')
    ax2.set_ylabel('')
    ax3.set_ylabel('')


@image_comparison(baseline_images=['csd_noise'], remove_text=True,
                  extensions=['png'])
def test_csd_noise():
    '''test axes.csd with noise stimuli'''
    np.random.seed(0)

    n = 10000
    Fs = 100.

    NFFT = int(1000 * Fs / 11)
    noverlap = int(NFFT / 2)
    pad_to = int(2 ** np.ceil(np.log2(NFFT)))

    y1 = np.random.standard_normal(n)
    y2 = np.random.rand(n)

    fig = plt.figure()
    ax1 = fig.add_subplot(3, 1, 1)
    ax2 = fig.add_subplot(3, 1, 2)
    ax3 = fig.add_subplot(3, 1, 3)

    csd1, freqs1 = ax1.csd(y1, y2, NFFT=NFFT, Fs=Fs, noverlap=noverlap,
                           pad_to=pad_to, sides='default')
    csd2, freqs2 = ax2.csd(y1, y2, NFFT=NFFT, Fs=Fs, noverlap=noverlap,
                           pad_to=pad_to, sides='onesided',
                           return_line=False)
    csd3, freqs3, line3 = ax3.csd(y1, y2, NFFT=NFFT, Fs=Fs, noverlap=noverlap,
                                  pad_to=pad_to, sides='twosided',
                                  return_line=True)

    ax1.set_xlabel('')
    ax2.set_xlabel('')
    ax3.set_xlabel('')
    ax1.set_ylabel('')
    ax2.set_ylabel('')
    ax3.set_ylabel('')


@image_comparison(baseline_images=['magnitude_spectrum_freqs_linear',
                                   'magnitude_spectrum_freqs_dB'],
                  remove_text=True,
                  extensions=['png'])
def test_magnitude_spectrum_freqs():
    '''test axes.magnitude_spectrum with sinusoidal stimuli'''
    n = 10000
    Fs = 100.

    fstims1 = [Fs/4, Fs/5, Fs/11]

    NFFT = int(1000 * Fs / min(fstims1))
    pad_to = int(2 ** np.ceil(np.log2(NFFT)))

    x = np.arange(0, n, 1/Fs)

    y = np.zeros(x.size)
    for i, fstim1 in enumerate(fstims1):
        y += np.sin(fstim1 * x * np.pi * 2) * 10**i
    y = y

    fig1 = plt.figure()
    fig2 = plt.figure()

    ax11 = fig1.add_subplot(3, 1, 1)
    ax12 = fig1.add_subplot(3, 1, 2)
    ax13 = fig1.add_subplot(3, 1, 3)

    ax21 = fig2.add_subplot(3, 1, 1)
    ax22 = fig2.add_subplot(3, 1, 2)
    ax23 = fig2.add_subplot(3, 1, 3)

    spec11, freqs11, line11 = ax11.magnitude_spectrum(y, Fs=Fs, pad_to=pad_to,
                                                      sides='default')
    spec12, freqs12, line12 = ax12.magnitude_spectrum(y, Fs=Fs, pad_to=pad_to,
                                                      sides='onesided')
    spec13, freqs13, line13 = ax13.magnitude_spectrum(y, Fs=Fs, pad_to=pad_to,
                                                      sides='twosided')

    spec21, freqs21, line21 = ax21.magnitude_spectrum(y, Fs=Fs, pad_to=pad_to,
                                                      sides='default',
                                                      scale='dB')
    spec22, freqs22, line22 = ax22.magnitude_spectrum(y, Fs=Fs, pad_to=pad_to,
                                                      sides='onesided',
                                                      scale='dB')
    spec23, freqs23, line23 = ax23.magnitude_spectrum(y, Fs=Fs, pad_to=pad_to,
                                                      sides='twosided',
                                                      scale='dB')

    ax11.set_xlabel('')
    ax12.set_xlabel('')
    ax13.set_xlabel('')
    ax11.set_ylabel('')
    ax12.set_ylabel('')
    ax13.set_ylabel('')

    ax21.set_xlabel('')
    ax22.set_xlabel('')
    ax23.set_xlabel('')
    ax21.set_ylabel('')
    ax22.set_ylabel('')
    ax23.set_ylabel('')


@image_comparison(baseline_images=['magnitude_spectrum_noise_linear',
                                   'magnitude_spectrum_noise_dB'],
                  remove_text=True,
                  extensions=['png'])
def test_magnitude_spectrum_noise():
    '''test axes.magnitude_spectrum with noise stimuli'''
    np.random.seed(0)

    n = 10000
    Fs = 100.

    NFFT = int(1000 * Fs / 11)
    pad_to = int(2 ** np.ceil(np.log2(NFFT)))

    y1 = np.random.standard_normal(n)
    y2 = np.random.rand(n)
    y = np.hstack([y1, y2]) - .5

    fig1 = plt.figure()
    fig2 = plt.figure()

    ax11 = fig1.add_subplot(3, 1, 1)
    ax12 = fig1.add_subplot(3, 1, 2)
    ax13 = fig1.add_subplot(3, 1, 3)

    ax21 = fig2.add_subplot(3, 1, 1)
    ax22 = fig2.add_subplot(3, 1, 2)
    ax23 = fig2.add_subplot(3, 1, 3)

    spec11, freqs11, line11 = ax11.magnitude_spectrum(y, Fs=Fs, pad_to=pad_to,
                                                      sides='default')
    spec12, freqs12, line12 = ax12.magnitude_spectrum(y, Fs=Fs, pad_to=pad_to,
                                                      sides='onesided')
    spec13, freqs13, line13 = ax13.magnitude_spectrum(y, Fs=Fs, pad_to=pad_to,
                                                      sides='twosided')

    spec21, freqs21, line21 = ax21.magnitude_spectrum(y, Fs=Fs, pad_to=pad_to,
                                                      sides='default',
                                                      scale='dB')
    spec22, freqs22, line22 = ax22.magnitude_spectrum(y, Fs=Fs, pad_to=pad_to,
                                                      sides='onesided',
                                                      scale='dB')
    spec23, freqs23, line23 = ax23.magnitude_spectrum(y, Fs=Fs, pad_to=pad_to,
                                                      sides='twosided',
                                                      scale='dB')

    ax11.set_xlabel('')
    ax12.set_xlabel('')
    ax13.set_xlabel('')
    ax11.set_ylabel('')
    ax12.set_ylabel('')
    ax13.set_ylabel('')

    ax21.set_xlabel('')
    ax22.set_xlabel('')
    ax23.set_xlabel('')
    ax21.set_ylabel('')
    ax22.set_ylabel('')
    ax23.set_ylabel('')


@image_comparison(baseline_images=['angle_spectrum_freqs'],
                  remove_text=True,
                  extensions=['png'])
def test_angle_spectrum_freqs():
    '''test axes.angle_spectrum with sinusoidal stimuli'''
    n = 10000
    Fs = 100.

    fstims1 = [Fs/4, Fs/5, Fs/11]

    NFFT = int(1000 * Fs / min(fstims1))
    pad_to = int(2 ** np.ceil(np.log2(NFFT)))

    x = np.arange(0, n, 1/Fs)

    y = np.zeros(x.size)
    for i, fstim1 in enumerate(fstims1):
        y += np.sin(fstim1 * x * np.pi * 2) * 10**i
    y = y

    fig = plt.figure()
    ax1 = fig.add_subplot(3, 1, 1)
    ax2 = fig.add_subplot(3, 1, 2)
    ax3 = fig.add_subplot(3, 1, 3)

    spec1, freqs1, line1 = ax1.angle_spectrum(y, Fs=Fs, pad_to=pad_to,
                                              sides='default')
    spec2, freqs2, line2 = ax2.angle_spectrum(y, Fs=Fs, pad_to=pad_to,
                                              sides='onesided')
    spec3, freqs3, line3 = ax3.angle_spectrum(y, Fs=Fs, pad_to=pad_to,
                                              sides='twosided')

    ax1.set_xlabel('')
    ax2.set_xlabel('')
    ax3.set_xlabel('')
    ax1.set_ylabel('')
    ax2.set_ylabel('')
    ax3.set_ylabel('')


@image_comparison(baseline_images=['angle_spectrum_noise'],
                  remove_text=True,
                  extensions=['png'])
def test_angle_spectrum_noise():
    '''test axes.angle_spectrum with noise stimuli'''
    np.random.seed(0)

    n = 10000
    Fs = 100.

    NFFT = int(1000 * Fs / 11)
    pad_to = int(2 ** np.ceil(np.log2(NFFT)))

    y1 = np.random.standard_normal(n)
    y2 = np.random.rand(n)
    y = np.hstack([y1, y2]) - .5

    fig = plt.figure()
    ax1 = fig.add_subplot(3, 1, 1)
    ax2 = fig.add_subplot(3, 1, 2)
    ax3 = fig.add_subplot(3, 1, 3)

    spec1, freqs1, line1 = ax1.angle_spectrum(y, Fs=Fs, pad_to=pad_to,
                                              sides='default')
    spec2, freqs2, line2 = ax2.angle_spectrum(y, Fs=Fs, pad_to=pad_to,
                                              sides='onesided')
    spec3, freqs3, line3 = ax3.angle_spectrum(y, Fs=Fs, pad_to=pad_to,
                                              sides='twosided')

    ax1.set_xlabel('')
    ax2.set_xlabel('')
    ax3.set_xlabel('')
    ax1.set_ylabel('')
    ax2.set_ylabel('')
    ax3.set_ylabel('')


@image_comparison(baseline_images=['phase_spectrum_freqs'],
                  remove_text=True,
                  extensions=['png'])
def test_phase_spectrum_freqs():
    '''test axes.phase_spectrum with sinusoidal stimuli'''
    n = 10000
    Fs = 100.

    fstims1 = [Fs/4, Fs/5, Fs/11]

    NFFT = int(1000 * Fs / min(fstims1))
    pad_to = int(2 ** np.ceil(np.log2(NFFT)))

    x = np.arange(0, n, 1/Fs)

    y = np.zeros(x.size)
    for i, fstim1 in enumerate(fstims1):
        y += np.sin(fstim1 * x * np.pi * 2) * 10**i
    y = y

    fig = plt.figure()
    ax1 = fig.add_subplot(3, 1, 1)
    ax2 = fig.add_subplot(3, 1, 2)
    ax3 = fig.add_subplot(3, 1, 3)

    spec1, freqs1, line1 = ax1.phase_spectrum(y, Fs=Fs, pad_to=pad_to,
                                              sides='default')
    spec2, freqs2, line2 = ax2.phase_spectrum(y, Fs=Fs, pad_to=pad_to,
                                              sides='onesided')
    spec3, freqs3, line3 = ax3.phase_spectrum(y, Fs=Fs, pad_to=pad_to,
                                              sides='twosided')

    ax1.set_xlabel('')
    ax2.set_xlabel('')
    ax3.set_xlabel('')
    ax1.set_ylabel('')
    ax2.set_ylabel('')
    ax3.set_ylabel('')


@image_comparison(baseline_images=['phase_spectrum_noise'],
                  remove_text=True,
                  extensions=['png'])
def test_phase_spectrum_noise():
    '''test axes.phase_spectrum with noise stimuli'''
    np.random.seed(0)

    n = 10000
    Fs = 100.

    NFFT = int(1000 * Fs / 11)
    pad_to = int(2 ** np.ceil(np.log2(NFFT)))

    y1 = np.random.standard_normal(n)
    y2 = np.random.rand(n)
    y = np.hstack([y1, y2]) - .5

    fig = plt.figure()
    ax1 = fig.add_subplot(3, 1, 1)
    ax2 = fig.add_subplot(3, 1, 2)
    ax3 = fig.add_subplot(3, 1, 3)

    spec1, freqs1, line1 = ax1.phase_spectrum(y, Fs=Fs, pad_to=pad_to,
                                              sides='default')
    spec2, freqs2, line2 = ax2.phase_spectrum(y, Fs=Fs, pad_to=pad_to,
                                              sides='onesided')
    spec3, freqs3, line3 = ax3.phase_spectrum(y, Fs=Fs, pad_to=pad_to,
                                              sides='twosided')

    ax1.set_xlabel('')
    ax2.set_xlabel('')
    ax3.set_xlabel('')
    ax1.set_ylabel('')
    ax2.set_ylabel('')
    ax3.set_ylabel('')


@image_comparison(baseline_images=['twin_spines'], remove_text=True,
                  extensions=['png'])
def test_twin_spines():

    def make_patch_spines_invisible(ax):
        ax.set_frame_on(True)
        ax.patch.set_visible(False)
        for sp in six.itervalues(ax.spines):
            sp.set_visible(False)

    fig = plt.figure(figsize=(4, 3))
    fig.subplots_adjust(right=0.75)

    host = fig.add_subplot(111)
    par1 = host.twinx()
    par2 = host.twinx()

    # Offset the right spine of par2.  The ticks and label have already been
    # placed on the right by twinx above.
    par2.spines["right"].set_position(("axes", 1.2))
    # Having been created by twinx, par2 has its frame off, so the line of its
    # detached spine is invisible.  First, activate the frame but make the patch
    # and spines invisible.
    make_patch_spines_invisible(par2)
    # Second, show the right spine.
    par2.spines["right"].set_visible(True)

    p1, = host.plot([0, 1, 2], [0, 1, 2], "b-")
    p2, = par1.plot([0, 1, 2], [0, 3, 2], "r-")
    p3, = par2.plot([0, 1, 2], [50, 30, 15], "g-")

    host.set_xlim(0, 2)
    host.set_ylim(0, 2)
    par1.set_ylim(0, 4)
    par2.set_ylim(1, 65)

    host.yaxis.label.set_color(p1.get_color())
    par1.yaxis.label.set_color(p2.get_color())
    par2.yaxis.label.set_color(p3.get_color())

    tkw = dict(size=4, width=1.5)
    host.tick_params(axis='y', colors=p1.get_color(), **tkw)
    par1.tick_params(axis='y', colors=p2.get_color(), **tkw)
    par2.tick_params(axis='y', colors=p3.get_color(), **tkw)
    host.tick_params(axis='x', **tkw)


@image_comparison(baseline_images=['twin_spines_on_top', 'twin_spines_on_top'],
                  extensions=['png'], remove_text=True)
def test_twin_spines_on_top():
    matplotlib.rcParams['axes.linewidth'] = 48.0
    matplotlib.rcParams['lines.linewidth'] = 48.0

    fig = plt.figure()
    ax1 = fig.add_subplot(1, 1, 1)

    data = np.array([[1000, 1100, 1200, 1250],
                     [310, 301, 360, 400]])

    ax2 = ax1.twinx()

    ax1.plot(data[0], data[1]/1E3, color='#BEAED4')
    ax1.fill_between(data[0], data[1]/1E3, color='#BEAED4', alpha=.8)

    ax2.plot(data[0], data[1]/1E3, color='#7FC97F')
    ax2.fill_between(data[0], data[1]/1E3, color='#7FC97F', alpha=.5)

    # Reuse testcase from above for a labeled data test
    data = {"i": data[0], "j": data[1]/1E3}
    fig = plt.figure()
    ax1 = fig.add_subplot(1, 1, 1)
    ax2 = ax1.twinx()
    ax1.plot("i", "j", color='#BEAED4', data=data)
    ax1.fill_between("i", "j", color='#BEAED4', alpha=.8, data=data)
    ax2.plot("i", "j", color='#7FC97F', data=data)
    ax2.fill_between("i", "j", color='#7FC97F', alpha=.5, data=data)


@cleanup
def test_rcparam_grid_minor():
    orig_grid = matplotlib.rcParams['axes.grid']
    orig_locator = matplotlib.rcParams['axes.grid.which']

    matplotlib.rcParams['axes.grid'] = True

    values = (
        (('both'), (True, True)),
        (('major'), (True, False)),
        (('minor'), (False, True))
        )

    for locator, result in values:
        matplotlib.rcParams['axes.grid.which'] = locator
        fig = plt.figure()
        ax = fig.add_subplot(1, 1, 1)
        assert((ax.xaxis._gridOnMajor, ax.xaxis._gridOnMinor) == result)

    matplotlib.rcParams['axes.grid'] = orig_grid
    matplotlib.rcParams['axes.grid.which'] = orig_locator


@cleanup
def test_vline_limit():
    fig = plt.figure()
    ax = fig.gca()
    ax.axvline(0.5)
    ax.plot([-0.1, 0, 0.2, 0.1])
    (ymin, ymax) = ax.get_ylim()
    assert_allclose(ax.get_ylim(), (-.1, .2))


@cleanup
def test_empty_shared_subplots():
    # empty plots with shared axes inherit limits from populated plots
    fig, axes = plt.subplots(nrows=1, ncols=2, sharex=True, sharey=True)
    axes[0].plot([1, 2, 3], [2, 4, 6])
    x0, x1 = axes[1].get_xlim()
    y0, y1 = axes[1].get_ylim()
    assert x0 <= 1
    assert x1 >= 3
    assert y0 <= 2
    assert y1 >= 6


@cleanup
def test_relim_visible_only():
    x1 = (0., 10.)
    y1 = (0., 10.)
    x2 = (-10., 20.)
    y2 = (-10., 30.)

    fig = matplotlib.figure.Figure()
    ax = fig.add_subplot(111)
    ax.plot(x1, y1)
    assert ax.get_xlim() == x1
    assert ax.get_ylim() == y1
    l = ax.plot(x2, y2)
    assert ax.get_xlim() == x2
    assert ax.get_ylim() == y2
    l[0].set_visible(False)
    assert ax.get_xlim() == x2
    assert ax.get_ylim() == y2

    ax.relim(visible_only=True)
    ax.autoscale_view()

    assert ax.get_xlim() == x1
    assert ax.get_ylim() == y1


@cleanup
def test_text_labelsize():
    """
    tests for issue #1172
    """
    fig = plt.figure()
    ax = fig.gca()
    ax.tick_params(labelsize='large')
    ax.tick_params(direction='out')


@image_comparison(baseline_images=['pie_linewidth_0', 'pie_linewidth_0',
                                   'pie_linewidth_0'],
                  extensions=['png'])
def test_pie_linewidth_0():
    # The slices will be ordered and plotted counter-clockwise.
    labels = 'Frogs', 'Hogs', 'Dogs', 'Logs'
    sizes = [15, 30, 45, 10]
    colors = ['yellowgreen', 'gold', 'lightskyblue', 'lightcoral']
    explode = (0, 0.1, 0, 0)  # only "explode" the 2nd slice (i.e. 'Hogs')

    plt.pie(sizes, explode=explode, labels=labels, colors=colors,
            autopct='%1.1f%%', shadow=True, startangle=90,
            wedgeprops={'linewidth': 0})
    # Set aspect ratio to be equal so that pie is drawn as a circle.
    plt.axis('equal')

    # Reuse testcase from above for a labeled data test
    data = {"l": labels, "s": sizes, "c": colors, "ex": explode}
    fig = plt.figure()
    ax = fig.gca()
    ax.pie("s", explode="ex", labels="l", colors="c",
            autopct='%1.1f%%', shadow=True, startangle=90,
            wedgeprops={'linewidth': 0}, data=data)
    ax.axis('equal')

    # And again to test the pyplot functions which should also be able to be
    # called with a data kwarg
    plt.figure()
    plt.pie("s", explode="ex", labels="l", colors="c",
            autopct='%1.1f%%', shadow=True, startangle=90,
            wedgeprops={'linewidth': 0}, data=data)
    plt.axis('equal')


@image_comparison(baseline_images=['pie_center_radius'], extensions=['png'])
def test_pie_center_radius():
    # The slices will be ordered and plotted counter-clockwise.
    labels = 'Frogs', 'Hogs', 'Dogs', 'Logs'
    sizes = [15, 30, 45, 10]
    colors = ['yellowgreen', 'gold', 'lightskyblue', 'lightcoral']
    explode = (0, 0.1, 0, 0) # only "explode" the 2nd slice (i.e. 'Hogs')

    plt.pie(sizes, explode=explode, labels=labels, colors=colors,
            autopct='%1.1f%%', shadow=True, startangle=90,
            wedgeprops={'linewidth': 0}, center=(1,2), radius=1.5)

    plt.annotate("Center point", xy=(1,2), xytext=(1,1.5),
                 arrowprops=dict(arrowstyle="->",
                                 connectionstyle="arc3"))
    # Set aspect ratio to be equal so that pie is drawn as a circle.
    plt.axis('equal')


@image_comparison(baseline_images=['pie_linewidth_2'], extensions=['png'])
def test_pie_linewidth_2():
    # The slices will be ordered and plotted counter-clockwise.
    labels = 'Frogs', 'Hogs', 'Dogs', 'Logs'
    sizes = [15, 30, 45, 10]
    colors = ['yellowgreen', 'gold', 'lightskyblue', 'lightcoral']
    explode = (0, 0.1, 0, 0)  # only "explode" the 2nd slice (i.e. 'Hogs')

    plt.pie(sizes, explode=explode, labels=labels, colors=colors,
            autopct='%1.1f%%', shadow=True, startangle=90,
            wedgeprops={'linewidth': 2})
    # Set aspect ratio to be equal so that pie is drawn as a circle.
    plt.axis('equal')


@image_comparison(baseline_images=['pie_ccw_true'], extensions=['png'])
def test_pie_ccw_true():
    # The slices will be ordered and plotted counter-clockwise.
    labels = 'Frogs', 'Hogs', 'Dogs', 'Logs'
    sizes = [15, 30, 45, 10]
    colors = ['yellowgreen', 'gold', 'lightskyblue', 'lightcoral']
    explode = (0, 0.1, 0, 0)  # only "explode" the 2nd slice (i.e. 'Hogs')

    plt.pie(sizes, explode=explode, labels=labels, colors=colors,
            autopct='%1.1f%%', shadow=True, startangle=90,
            counterclock=True)
    # Set aspect ratio to be equal so that pie is drawn as a circle.
    plt.axis('equal')


@image_comparison(baseline_images=['pie_frame_grid'], extensions=['png'])
def test_pie_frame_grid():
    # The slices will be ordered and plotted counter-clockwise.
    labels = 'Frogs', 'Hogs', 'Dogs', 'Logs'
    sizes = [15, 30, 45, 10]
    colors = ['yellowgreen', 'gold', 'lightskyblue', 'lightcoral']
    # only "explode" the 2nd slice (i.e. 'Hogs')
    explode = (0, 0.1, 0, 0)

    plt.pie(sizes, explode=explode, labels=labels, colors=colors,
            autopct='%1.1f%%', shadow=True, startangle=90,
            wedgeprops={'linewidth': 0},
            frame=True, center=(2, 2))

    plt.pie(sizes[::-1], explode=explode, labels=labels, colors=colors,
            autopct='%1.1f%%', shadow=True, startangle=90,
            wedgeprops={'linewidth': 0},
            frame=True, center=(5, 2))

    plt.pie(sizes, explode=explode[::-1], labels=labels, colors=colors,
            autopct='%1.1f%%', shadow=True, startangle=90,
            wedgeprops={'linewidth': 0},
            frame=True, center=(3, 5))
    # Set aspect ratio to be equal so that pie is drawn as a circle.
    plt.axis('equal')


@image_comparison(baseline_images=['set_get_ticklabels'], extensions=['png'])
def test_set_get_ticklabels():
    # test issue 2246
    fig, ax = plt.subplots(2)
    ha = ['normal', 'set_x/yticklabels']

    ax[0].plot(arange(10))
    ax[0].set_title(ha[0])

    ax[1].plot(arange(10))
    ax[1].set_title(ha[1])

    # set ticklabel to 1 plot in normal way
    ax[0].set_xticklabels(('a', 'b', 'c', 'd'))
    ax[0].set_yticklabels(('11', '12', '13', '14'))

    # set ticklabel to the other plot, expect the 2 plots have same label setting
    # pass get_ticklabels return value as ticklabels argument
    ax[1].set_xticklabels(ax[0].get_xticklabels() )
    ax[1].set_yticklabels(ax[0].get_yticklabels() )


@image_comparison(baseline_images=['o_marker_path_snap'], extensions=['png'],
                  savefig_kwarg={'dpi': 72})
def test_o_marker_path_snap():
    fig, ax = plt.subplots()
    ax.margins(.1)
    for ms in range(1, 15):
        ax.plot([1, 2, ], np.ones(2) + ms, 'o', ms=ms)

    for ms in np.linspace(1, 10, 25):
        ax.plot([3, 4, ], np.ones(2) + ms, 'o', ms=ms)


@cleanup
def test_margins():
    # test all ways margins can be called
    data = [1, 10]

    fig1, ax1 = plt.subplots(1, 1)
    ax1.plot(data)
    ax1.margins(1)
    assert_equal(ax1.margins(), (1, 1))

    fig2, ax2 = plt.subplots(1, 1)
    ax2.plot(data)
    ax2.margins(1, 0.5)
    assert_equal(ax2.margins(), (1, 0.5))

    fig3, ax3 = plt.subplots(1, 1)
    ax3.plot(data)
    ax3.margins(x=1, y=0.5)
    assert_equal(ax3.margins(), (1, 0.5))


@cleanup
def test_length_one_hist():
    fig, ax = plt.subplots()
    ax.hist(1)
    ax.hist([1])


@cleanup
def test_pathological_hexbin():
    # issue #2863
    out = io.BytesIO()

    with warnings.catch_warnings(record=True) as w:
        mylist = [10] * 100
        fig, ax = plt.subplots(1, 1)
        ax.hexbin(mylist, mylist)
        fig.savefig(out)
        assert_equal(len(w), 0)


@cleanup
def test_color_None():
    # issue 3855
    fig, ax = plt.subplots()
    ax.plot([1,2], [1,2], color=None)


@cleanup
def test_color_alias():
    # issues 4157 and 4162
    fig, ax = plt.subplots()
    line = ax.plot([0, 1], c='lime')[0]
    assert_equal('lime', line.get_color())


@cleanup
def test_numerical_hist_label():
    fig, ax = plt.subplots()
    ax.hist([range(15)] * 5, label=range(5))
    ax.legend()


@cleanup
def test_unicode_hist_label():
    fig, ax = plt.subplots()
    a = (b'\xe5\xbe\x88\xe6\xbc\x82\xe4\xba\xae, ' +
         b'r\xc3\xb6m\xc3\xa4n ch\xc3\xa4r\xc3\xa1ct\xc3\xa8rs')
    b = b'\xd7\xa9\xd7\x9c\xd7\x95\xd7\x9d'
    labels = [a.decode('utf-8'),
              'hi aardvark',
              b.decode('utf-8'),
              ]

    ax.hist([range(15)] * 3, label=labels)
    ax.legend()


@cleanup
def test_move_offsetlabel():
    data = np.random.random(10) * 1e-22
    fig, ax = plt.subplots()
    ax.plot(data)
    ax.yaxis.tick_right()
    assert_equal((1, 0.5), ax.yaxis.offsetText.get_position())


@image_comparison(baseline_images=['rc_spines'], extensions=['png'],
                  savefig_kwarg={'dpi':40})
def test_rc_spines():
    rc_dict = {
        'axes.spines.left':False,
        'axes.spines.right':False,
        'axes.spines.top':False,
        'axes.spines.bottom':False}
    with matplotlib.rc_context(rc_dict):
        fig, ax = plt.subplots()


@image_comparison(baseline_images=['rc_grid'], extensions=['png'],
                  savefig_kwarg={'dpi': 40})
def test_rc_grid():
    fig = plt.figure()
    rc_dict0 = {
        'axes.grid': True,
        'axes.grid.axis': 'both'
    }
    rc_dict1 = {
        'axes.grid': True,
        'axes.grid.axis': 'x'
    }
    rc_dict2 = {
        'axes.grid': True,
        'axes.grid.axis': 'y'
    }
    dict_list = [rc_dict0, rc_dict1, rc_dict2]

    i = 1
    for rc_dict in dict_list:
        with matplotlib.rc_context(rc_dict):
            fig.add_subplot(3, 1, i)
            i += 1


@cleanup
def test_rc_tick():
    d = {'xtick.bottom': False, 'xtick.top': True,
         'ytick.left': True, 'ytick.right': False}
    with plt.rc_context(rc=d):
        fig = plt.figure()
        ax1 = fig.add_subplot(1, 1, 1)
        xax = ax1.xaxis
        yax = ax1.yaxis
        # tick1On bottom/left
        assert xax._major_tick_kw['tick1On'] == False
        assert xax._major_tick_kw['tick2On'] == True
        assert xax._minor_tick_kw['tick1On'] == False
        assert xax._minor_tick_kw['tick2On'] == True

        assert yax._major_tick_kw['tick1On'] == True
        assert yax._major_tick_kw['tick2On'] == False
        assert yax._minor_tick_kw['tick1On'] == True
        assert yax._minor_tick_kw['tick2On'] == False


@cleanup
def test_bar_negative_width():
    fig, ax = plt.subplots()
    res = ax.bar(range(1, 5), range(1, 5), width=-1)
    assert_equal(len(res), 4)
    for indx, b in enumerate(res):
        assert_equal(b._x, indx)
        assert_equal(b._width, 1)
        assert_equal(b._height, indx + 1)


@cleanup
def test_square_plot():
    x = np.arange(4)
    y = np.array([1., 3., 5., 7.])
    fig, ax = plt.subplots()
    ax.plot(x, y, 'mo')
    ax.axis('square')
    xlim, ylim = ax.get_xlim(), ax.get_ylim()
    assert_true(np.diff(xlim) == np.diff(ylim))
    assert_true(ax.get_aspect() == 'equal')


@cleanup
def test_no_None():
    fig, ax = plt.subplots()
    assert_raises(ValueError, plt.plot, None)
    assert_raises(ValueError, plt.plot, None, None)


@cleanup
def test_pcolor_fast_non_uniform():
    Z = np.arange(6).reshape((3, 2))
    X = np.array([0, 1, 2, 10])
    Y = np.array([0, 1, 2])

    plt.figure()
    ax = plt.subplot(111)
    ax.pcolorfast(X, Y, Z.T)


@cleanup
def test_shared_scale():
    fig, axs = plt.subplots(2, 2, sharex=True, sharey=True)

    axs[0, 0].set_xscale("log")
    axs[0, 0].set_yscale("log")

    for ax in axs.flat:
        assert_equal(ax.get_yscale(), 'log')
        assert_equal(ax.get_xscale(), 'log')

    axs[1, 1].set_xscale("linear")
    axs[1, 1].set_yscale("linear")

    for ax in axs.flat:
        assert_equal(ax.get_yscale(), 'linear')
        assert_equal(ax.get_xscale(), 'linear')


@cleanup
def test_violin_point_mass():
    """Violin plot should handle point mass pdf gracefully."""
    plt.violinplot(np.array([0, 0]))


def _eb_succes_helper(ax, x, y, xerr=None, yerr=None):
    eb = ax.errorbar(x, y, xerr=xerr, yerr=yerr)
    eb.remove()


@cleanup
def test_errorbar_inputs_shotgun():
    base_xy = cycler('x', [np.arange(5)]) + cycler('y', [np.ones((5, ))])
    err_cycler = cycler('err', [1,
                                [1, 1, 1, 1, 1],
                                [[1, 1, 1, 1, 1],
                                 [1, 1, 1, 1, 1]],
                                [[1]] * 5,
                                np.ones(5),
                                np.ones((2, 5)),
                                np.ones((5, 1)),
                                None
                                ])
    xerr_cy = cycler('xerr', err_cycler)
    yerr_cy = cycler('yerr', err_cycler)

    empty = ((cycler('x', [[]]) + cycler('y', [[]])) *
             cycler('xerr', [[], None]) * cycler('yerr', [[], None]))
    xerr_only = base_xy * xerr_cy
    yerr_only = base_xy * yerr_cy
    both_err = base_xy * yerr_cy * xerr_cy

    test_cyclers = xerr_only, yerr_only, both_err, empty

    ax = plt.gca()
    # should do this as a generative test, but @cleanup seems to break that
    # for p in chain(*test_cyclers):
    #     yield (_eb_succes_helper, ax) + tuple(p.get(k, None) for
    #                                          k in ['x', 'y', 'xerr', 'yerr'])
    for p in chain(*test_cyclers):
        _eb_succes_helper(ax, **p)


@cleanup
def test_axisbg_warning():
    fig = plt.figure()
    with warnings.catch_warnings(record=True) as w:
        ax = matplotlib.axes.Axes(fig, [0, 0, 1, 1], axisbg='r')
    assert len(w) == 1
    assert (str(w[0].message).startswith(
            ("The axisbg attribute was deprecated in version 2.0.")))


@image_comparison(baseline_images=["dash_offset"], remove_text=True)
def test_dash_offset():
    fig, ax = plt.subplots()
    x = np.linspace(0, 10)
    y = np.ones_like(x)
    for j in range(0, 100, 2):
        ax.plot(x, j*y, ls=(j, (10, 10)), lw=5, color='k')
    plt.show()


@cleanup
def test_title_location_roundtrip():
    fig, ax = plt.subplots()
    ax.set_title('aardvark')
    ax.set_title('left', loc='left')
    ax.set_title('right', loc='right')

    assert_equal('left', ax.get_title(loc='left'))
    assert_equal('right', ax.get_title(loc='right'))
    assert_equal('aardvark', ax.get_title())

    assert_raises(ValueError, ax.get_title, loc='foo')
    assert_raises(ValueError, ax.set_title, 'fail', loc='foo')


@image_comparison(baseline_images=["loglog"], remove_text=True,
                  extensions=['png'])
def test_loglog():
    fig, ax = plt.subplots()
    x = np.arange(1, 11)
    ax.loglog(x, x**3, lw=5)
    ax.tick_params(length=25, width=2)
    ax.tick_params(length=15, width=2, which='minor')


@cleanup('default')
def test_axes_margins():
    fig, ax = plt.subplots()
    ax.plot([0, 1, 2, 3])
    assert ax.get_ybound()[0] != 0

    fig, ax = plt.subplots()
    ax.bar([0, 1, 2, 3], [1, 1, 1, 1])
    assert ax.get_ybound()[0] == 0

    fig, ax = plt.subplots()
    ax.barh([0, 1, 2, 3], [1, 1, 1, 1])
    assert ax.get_xbound()[0] == 0

    fig, ax = plt.subplots()
    ax.pcolor(np.zeros((10, 10)))
    assert ax.get_xbound() == (0, 10)
    assert ax.get_ybound() == (0, 10)

    fig, ax = plt.subplots()
    ax.pcolorfast(np.zeros((10, 10)))
    assert ax.get_xbound() == (0, 10)
    assert ax.get_ybound() == (0, 10)

    fig, ax = plt.subplots()
    ax.hist(np.arange(10))
    assert ax.get_ybound()[0] == 0

    fig, ax = plt.subplots()
    ax.imshow(np.zeros((10, 10)))
    assert ax.get_xbound() == (-0.5, 9.5)
    assert ax.get_ybound() == (-0.5, 9.5)


@cleanup
def test_remove_shared_axes():

    def _helper_x(ax):
        ax2 = ax.twinx()
        ax2.remove()
        ax.set_xlim(0, 15)
        r = ax.xaxis.get_major_locator()()
        assert r[-1] > 14

    def _helper_y(ax):
        ax2 = ax.twiny()
        ax2.remove()
        ax.set_ylim(0, 15)
        r = ax.yaxis.get_major_locator()()
        assert r[-1] > 14

    # test all of the ways to get fig/ax sets
    fig = plt.figure()
    ax = fig.gca()
    yield _helper_x, ax
    yield _helper_y, ax

    fig, ax = plt.subplots()
    yield _helper_x, ax
    yield _helper_y, ax

    fig, ax_lst = plt.subplots(2, 2, sharex='all', sharey='all')
    ax = ax_lst[0][0]
    yield _helper_x, ax
    yield _helper_y, ax

    fig = plt.figure()
    ax = fig.add_axes([.1, .1, .8, .8])
    yield _helper_x, ax
    yield _helper_y, ax

    fig, ax_lst = plt.subplots(2, 2, sharex='all', sharey='all')
    ax = ax_lst[0][0]
    orig_xlim = ax_lst[0][1].get_xlim()
    ax.remove()
    ax.set_xlim(0, 5)
    assert_array_equal(ax_lst[0][1].get_xlim(), orig_xlim)


@cleanup
def test_adjust_numtick_aspect():
    fig, ax = plt.subplots()
    ax.yaxis.get_major_locator().set_params(nbins='auto')
    ax.set_xlim(0, 1000)
    ax.set_aspect('equal')
    fig.canvas.draw()
    assert len(ax.yaxis.get_major_locator()()) == 2
    ax.set_ylim(0, 1000)
    fig.canvas.draw()
    assert len(ax.yaxis.get_major_locator()()) > 2


@image_comparison(baseline_images=["auto_numticks"], style='default',
                  extensions=['png'])
def test_auto_numticks():
    fig, axes = plt.subplots(4, 4)


@cleanup
def test_broken_barh_empty():
    fig, ax = plt.subplots()
    ax.broken_barh([], (.1, .5))


@cleanup
def test_pandas_indexing_dates():
    try:
        import pandas as pd
    except ImportError:
        raise SkipTest("Pandas not installed")

    dates = np.arange('2005-02', '2005-03', dtype='datetime64[D]')
    values = np.sin(np.array(range(len(dates))))
    df = pd.DataFrame({'dates': dates, 'values': values})

    ax = plt.gca()

    without_zero_index = df[np.array(df.index) % 2 == 1].copy()
    ax.plot('dates', 'values', data=without_zero_index)


@cleanup
def test_pandas_errorbar_indexing():
    try:
        import pandas as pd
    except ImportError:
        raise SkipTest("Pandas not installed")

    df = pd.DataFrame(np.random.uniform(size=(5, 4)),
                      columns=['x', 'y', 'xe', 'ye'],
                      index=[1, 2, 3, 4, 5])
    fig, ax = plt.subplots()
    ax.errorbar('x', 'y', xerr='xe', yerr='ye', data=df)


@cleanup
def test_pandas_indexing_hist():
    try:
        import pandas as pd
    except ImportError:
        raise SkipTest("Pandas not installed")

    ser_1 = pd.Series(data=[1, 2, 2, 3, 3, 4, 4, 4, 4, 5])
    ser_2 = ser_1.iloc[1:]
    fig, axes = plt.subplots()
    axes.hist(ser_2)


@cleanup
def test_axis_set_tick_params_labelsize_labelcolor():
    # Tests fix for issue 4346
    axis_1 = plt.subplot()
    axis_1.yaxis.set_tick_params(labelsize=30, labelcolor='red', direction='out')

    # Expected values after setting the ticks
    assert axis_1.yaxis.majorTicks[0]._size == 4.0
    assert axis_1.yaxis.majorTicks[0]._color == 'k'
    assert axis_1.yaxis.majorTicks[0]._labelsize == 30.0
    assert axis_1.yaxis.majorTicks[0]._labelcolor == 'red'


@cleanup
def test_none_kwargs():
    fig, ax = plt.subplots()
    ln, = ax.plot(range(32), linestyle=None)
    assert ln.get_linestyle() == '-'


@cleanup
def test_ls_ds_conflict():
    assert_raises(ValueError, plt.plot, range(32),
                  linestyle='steps-pre:', drawstyle='steps-post')


@cleanup
def test_ls_ds_conflict():
    assert_raises(ValueError, plt.plot, range(32),
                  linestyle='steps-pre:', drawstyle='steps-post')


@image_comparison(baseline_images=['date_timezone_x'], extensions=['png'])
def test_date_timezone_x():
    # Tests issue 5575
    time_index = [pytz.timezone('Canada/Eastern').localize(datetime.datetime(
        year=2016, month=2, day=22, hour=x)) for x in range(3)]

    # Same Timezone
    fig = plt.figure(figsize=(20, 12))
    plt.subplot(2, 1, 1)
    plt.plot_date(time_index, [3] * 3, tz='Canada/Eastern')

    # Different Timezone
    plt.subplot(2, 1, 2)
    plt.plot_date(time_index, [3] * 3, tz='UTC')


@image_comparison(baseline_images=['date_timezone_y'],
                  extensions=['png'])
def test_date_timezone_y():
    # Tests issue 5575
    time_index = [pytz.timezone('Canada/Eastern').localize(datetime.datetime(
        year=2016, month=2, day=22, hour=x)) for x in range(3)]

    # Same Timezone
    fig = plt.figure(figsize=(20, 12))
    plt.subplot(2, 1, 1)
    plt.plot_date([3] * 3,
                  time_index, tz='Canada/Eastern', xdate=False, ydate=True)

    # Different Timezone
    plt.subplot(2, 1, 2)
    plt.plot_date([3] * 3, time_index, tz='UTC', xdate=False, ydate=True)


@image_comparison(baseline_images=['date_timezone_x_and_y'],
                  extensions=['png'])
def test_date_timezone_x_and_y():
    # Tests issue 5575
    time_index = [pytz.timezone('UTC').localize(datetime.datetime(
        year=2016, month=2, day=22, hour=x)) for x in range(3)]

    # Same Timezone
    fig = plt.figure(figsize=(20, 12))
    plt.subplot(2, 1, 1)
    plt.plot_date(time_index, time_index, tz='UTC', ydate=True)

    # Different Timezone
    plt.subplot(2, 1, 2)
    plt.plot_date(time_index, time_index, tz='US/Eastern', ydate=True)


<<<<<<< HEAD
@image_comparison(baseline_images=['axisbelow'],
                  extensions=['png'], remove_text=True)
def test_axisbelow():
    # Test 'line' setting added in 6287.
    # Show only grids, not frame or ticks, to make this test
    # independent of future change to drawing order of those elements.
    fig, axs = plt.subplots(ncols=3, sharex=True, sharey=True)
    settings = (False, 'line', True)

    for ax, setting in zip(axs, settings):
        ax.plot((0, 10), (0, 10), lw=10, color='m')
        circ = mpatches.Circle((3, 3), color='r')
        ax.add_patch(circ)
        ax.grid(color='c', linestyle='-', linewidth=3)
        ax.tick_params(top=False, bottom=False,
                       left=False, right=False)
        for spine in ax.spines.values():
            spine.set_visible(False)
        ax.set_axisbelow(setting)
=======
@cleanup
def test_large_offset():
    fig, ax = plt.subplots()
    ax.plot((1 + np.array([0, 1.e-12])) * 1.e27)
    fig.canvas.draw()
>>>>>>> 4f3b5cc5


if __name__ == '__main__':
    import nose
    import sys

    args = ['-s', '--with-doctest']
    argv = sys.argv
    argv = argv[:1] + args + argv[1:]
    nose.runmodule(argv=argv, exit=False)<|MERGE_RESOLUTION|>--- conflicted
+++ resolved
@@ -4454,7 +4454,6 @@
     plt.plot_date(time_index, time_index, tz='US/Eastern', ydate=True)
 
 
-<<<<<<< HEAD
 @image_comparison(baseline_images=['axisbelow'],
                   extensions=['png'], remove_text=True)
 def test_axisbelow():
@@ -4474,13 +4473,13 @@
         for spine in ax.spines.values():
             spine.set_visible(False)
         ax.set_axisbelow(setting)
-=======
+
+
 @cleanup
 def test_large_offset():
     fig, ax = plt.subplots()
     ax.plot((1 + np.array([0, 1.e-12])) * 1.e27)
     fig.canvas.draw()
->>>>>>> 4f3b5cc5
 
 
 if __name__ == '__main__':
