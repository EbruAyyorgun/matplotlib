--- conflicted
+++ resolved
@@ -315,15 +315,11 @@
             label_kw = dict([(k[5:], v) for (k, v) in label_list])
             self.label1.set(**label_kw)
             self.label2.set(**label_kw)
-<<<<<<< HEAD
             for k, v in six.iteritems(label_kw):
-=======
-            for k in label_kw.iterkeys():
                 # for labelsize the text objects covert str ('small')
                 # -> points. grab the integer from the `Text` object
                 # instead of saving the string representation
                 v = getattr(self.label1, 'get_' + k)()
->>>>>>> bf5d3e7c
                 setattr(self, '_' + k, v)
 
 
